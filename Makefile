.PHONY: all clean generate build test e2e-test lint run fmt docker-build help
.DEFAULT_GOAL:=help

VERSION?=$(shell git describe --always --tags)
BUILD_TIME?=$(shell date --iso-8601=seconds)
DOC_PATH?="main"
DOCKER_IMAGE_NAME=spx01/blocky

BINARY_NAME:=blocky
BIN_OUT_DIR?=bin

GOARCH?=$(shell go env GOARCH)
GOARM?=$(shell go env GOARM)

GO_BUILD_FLAGS?=-v
GO_BUILD_LD_FLAGS:=\
	-w \
	-s \
	-X github.com/0xERR0R/blocky/util.Version=${VERSION} \
	-X github.com/0xERR0R/blocky/util.BuildTime=$(shell date -d "${BUILD_TIME}" '+%Y%m%d-%H%M%S') \
	-X github.com/0xERR0R/blocky/util.Architecture=${GOARCH}${GOARM}

GO_BUILD_OUTPUT:=$(BIN_OUT_DIR)/$(BINARY_NAME)$(BINARY_SUFFIX)

# define version of golangci-lint here. If defined in tools.go, go mod perfoms automatically downgrade to older version which doesn't work with golang >=1.18
GOLANG_LINT_VERSION=v1.54.2

GINKGO_PROCS?=-p

export PATH=$(shell go env GOPATH)/bin:$(shell echo $$PATH)

all: build test lint ## Build binary (with tests)

clean: ## cleans output directory
	rm -rf $(BIN_OUT_DIR)/*

serve_docs: ## serves online docs
	pip install mkdocs-material
	mkdocs serve

generate: ## Go generate
ifdef GO_SKIP_GENERATE
	$(info skipping go generate)
else
	go generate ./...
endif

build: fmt generate ## Build binary
	go build $(GO_BUILD_FLAGS) -ldflags="$(GO_BUILD_LD_FLAGS)" -o $(GO_BUILD_OUTPUT)
ifdef BIN_USER
	$(info setting owner of $(GO_BUILD_OUTPUT) to $(BIN_USER))
	chown $(BIN_USER) $(GO_BUILD_OUTPUT)
endif
ifdef BIN_AUTOCAB
	$(info setting cap_net_bind_service to $(GO_BUILD_OUTPUT))
	setcap 'cap_net_bind_service=+ep' $(GO_BUILD_OUTPUT)
endif

test: ## run tests
<<<<<<< HEAD
	go run github.com/onsi/ginkgo/v2/ginkgo --label-filter="!e2e" --coverprofile=coverage.txt --covermode=atomic -cover ./...
ifdef GENERATE_LCOV
	go run github.com/jandelgado/gcov2lcov -infile=coverage.txt -outfile=lcov.info || echo "no coverage file found"
endif
=======
	go run github.com/onsi/ginkgo/v2/ginkgo --label-filter="!e2e" --coverprofile=coverage.txt --covermode=atomic --cover -r ${GINKGO_PROCS}
>>>>>>> 8ece708f

e2e-test: ## run e2e tests
	docker buildx build \
		--build-arg VERSION=blocky-e2e \
		--network=host \
		-o type=docker \
		-t blocky-e2e \
		.
	go run github.com/onsi/ginkgo/v2/ginkgo --label-filter="e2e" --timeout 15m --flake-attempts 1 e2e

race: ## run tests with race detector
	go run github.com/onsi/ginkgo/v2/ginkgo --label-filter="!e2e" --race -r ${GINKGO_PROCS}

lint: fmt ## run golangcli-lint checks
	go run github.com/golangci/golangci-lint/cmd/golangci-lint@$(GOLANG_LINT_VERSION) run --timeout 5m

run: build ## Build and run binary
	./$(BIN_OUT_DIR)/$(BINARY_NAME)

fmt: ## gofmt and goimports all go files
	go run mvdan.cc/gofumpt -l -w -extra .
	find . -name '*.go' -exec go run golang.org/x/tools/cmd/goimports -w {} +

docker-build: generate ## Build docker image 
	docker buildx build \
		--build-arg VERSION=${VERSION} \
		--build-arg BUILD_TIME=${BUILD_TIME} \
		--build-arg DOC_PATH=${DOC_PATH} \
		--network=host \
		-o type=docker \
		-t ${DOCKER_IMAGE_NAME} \
		.

help:  ## Shows help
	@grep -E '^[0-9a-zA-Z_-]+:.*?## .*$$' $(MAKEFILE_LIST) | sort | awk 'BEGIN {FS = ":.*?## "}; {printf "\033[36m%-30s\033[0m %s\n", $$1, $$2}'<|MERGE_RESOLUTION|>--- conflicted
+++ resolved
@@ -57,14 +57,7 @@
 endif
 
 test: ## run tests
-<<<<<<< HEAD
-	go run github.com/onsi/ginkgo/v2/ginkgo --label-filter="!e2e" --coverprofile=coverage.txt --covermode=atomic -cover ./...
-ifdef GENERATE_LCOV
-	go run github.com/jandelgado/gcov2lcov -infile=coverage.txt -outfile=lcov.info || echo "no coverage file found"
-endif
-=======
 	go run github.com/onsi/ginkgo/v2/ginkgo --label-filter="!e2e" --coverprofile=coverage.txt --covermode=atomic --cover -r ${GINKGO_PROCS}
->>>>>>> 8ece708f
 
 e2e-test: ## run e2e tests
 	docker buildx build \
