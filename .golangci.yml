linters:
  enable:
    - asciicheck
    - bidichk
    - bodyclose
    - dogsled
    - dupl
    - durationcheck
    - errcheck
    - errchkjson
    - errorlint
    - exhaustive
    - exportloopref
    - funlen
    - gochecknoglobals
    - gochecknoinits
    - gocognit
    - goconst
    - gocritic
    - gocyclo
    - godox
    - gofmt
    - goimports
    - gomnd
    - gomodguard
    - gosec
    - gosimple
    - govet
    - grouper
    - importas
    - ineffassign
    - lll
    - makezero
    - misspell
    - nakedret
    - nestif
    - nilerr
    - nilnil
    - nlreturn
    - nolintlint
    - nosprintfhostport
    - prealloc
    - predeclared
    - revive
    - sqlclosecheck
    - staticcheck
    - stylecheck
    - tenv
    - typecheck
    - unconvert
    - unparam
    - unused
    - usestdlibvars
    - wastedassign
    - whitespace
    - wsl
    - ginkgolinter
  disable:
    - noctx
    - contextcheck
    - scopelint
    - structcheck
    - deadcode
    - varcheck
    - forbidigo
    - gosmopolitan
  disable-all: false
  presets:
    - bugs
    - unused
  fast: false

linters-settings:
  gomnd:
    ignored-numbers:
      - "0666"
<<<<<<< HEAD
  stylecheck:
    dot-import-whitelist:
      - "github.com/onsi/ginkgo"
      - "github.com/onsi/gomega"
      - "github.com/0xERR0R/blocky/helpertest"
=======
>>>>>>> 228efd51
  ginkgolinter:
    # Suppress the wrong length assertion warning.
    suppress-len-assertion: true
    # Suppress the wrong nil assertion warning.
    suppress-nil-assertion: true
    # Suppress the wrong error assertion warning.
    suppress-err-assertion: true
    # Suppress the wrong comparison assertion warning.
    suppress-compare-assertion: true
    # Suppress the function all in async assertion warning.
    suppress-async-assertion: true
    # Suppress warning for comparing values from different types, like int32 and uint32
    suppress-type-compare-assertion: true
    # Trigger warning for ginkgo focus containers like FDescribe, FContext, FWhen or FIt
    forbid-focus-container: true
    # Don't trigger warnings for HaveLen(0)
    allow-havelen-zero: true
<<<<<<< HEAD
=======
  stylecheck:
    # Whietlist dot imports for test packages.
    dot-import-whitelist:
      - "github.com/onsi/ginkgo"
      - "github.com/onsi/gomega"
      - "github.com/0xERR0R/blocky/helpertest"
>>>>>>> 228efd51

issues:
  exclude-rules:
    # Exclude some linters from running on tests files.
    - path: _test\.go
      linters:
        - dupl
        - funlen
        - gochecknoglobals
        - gosec<|MERGE_RESOLUTION|>--- conflicted
+++ resolved
@@ -74,14 +74,6 @@
   gomnd:
     ignored-numbers:
       - "0666"
-<<<<<<< HEAD
-  stylecheck:
-    dot-import-whitelist:
-      - "github.com/onsi/ginkgo"
-      - "github.com/onsi/gomega"
-      - "github.com/0xERR0R/blocky/helpertest"
-=======
->>>>>>> 228efd51
   ginkgolinter:
     # Suppress the wrong length assertion warning.
     suppress-len-assertion: true
@@ -99,15 +91,12 @@
     forbid-focus-container: true
     # Don't trigger warnings for HaveLen(0)
     allow-havelen-zero: true
-<<<<<<< HEAD
-=======
   stylecheck:
     # Whietlist dot imports for test packages.
     dot-import-whitelist:
       - "github.com/onsi/ginkgo"
       - "github.com/onsi/gomega"
       - "github.com/0xERR0R/blocky/helpertest"
->>>>>>> 228efd51
 
 issues:
   exclude-rules:
