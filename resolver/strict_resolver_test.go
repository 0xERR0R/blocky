--- conflicted
+++ resolved
@@ -170,12 +170,7 @@
 				})
 				When("first upstream exceeds upstreamTimeout", func() {
 					BeforeEach(func() {
-<<<<<<< HEAD
-						timeout := defaultUpstreamsConfig.Timeout.ToDuration()
-						testUpstream1 := NewMockUDPUpstreamServer().WithAnswerFn(func(request *dns.Msg) (response *dns.Msg) {
-=======
 						testUpstream1 = NewMockUDPUpstreamServer().WithAnswerFn(func(request *dns.Msg) (response *dns.Msg) {
->>>>>>> fda2dbe9
 							response, err := util.NewMsgWithAnswer("example.com", 123, A, "123.124.122.1")
 							time.Sleep(2 * timeout)
 
@@ -202,14 +197,8 @@
 					})
 				})
 				When("all upstreams exceed upsteamTimeout", func() {
-<<<<<<< HEAD
-					BeforeEach(func() {
-						timeout := defaultUpstreamsConfig.Timeout.ToDuration()
-						testUpstream1 := NewMockUDPUpstreamServer().WithAnswerFn(func(request *dns.Msg) (response *dns.Msg) {
-=======
 					JustBeforeEach(func() {
 						testUpstream1 = NewMockUDPUpstreamServer().WithAnswerFn(func(request *dns.Msg) (response *dns.Msg) {
->>>>>>> fda2dbe9
 							response, err := util.NewMsgWithAnswer("example.com", 123, A, "123.124.122.1")
 							time.Sleep(2 * timeout)
 
