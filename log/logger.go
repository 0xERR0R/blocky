--- conflicted
+++ resolved
@@ -31,7 +31,6 @@
 // )
 type Level int
 
-<<<<<<< HEAD
 // Config defines all logging configurations
 type Config struct {
 	Level     Level      `yaml:"level" default:"info"`
@@ -40,10 +39,7 @@
 	Timestamp bool       `yaml:"timestamp" default:"true"`
 }
 
-// nolint:gochecknoinits
-=======
 //nolint:gochecknoinits
->>>>>>> 4ad7670b
 func init() {
 	logger = logrus.New()
 
