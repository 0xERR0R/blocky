--- conflicted
+++ resolved
@@ -13,11 +13,7 @@
 
       - uses: actions/setup-go@v3
         with:
-<<<<<<< HEAD
-          go-version: '1.19'
-=======
           go-version-file: go.mod
->>>>>>> 9550ff99
       - uses: actions/checkout@v2
 
       - name: golangci-lint
