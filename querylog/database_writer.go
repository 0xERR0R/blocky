--- conflicted
+++ resolved
@@ -138,14 +138,9 @@
 		QuestionType:  entry.QuestionType,
 		QuestionName:  domain,
 		EffectiveTLDP: eTLD,
-<<<<<<< HEAD
 		Answer:        entry.Answer,
 		ResponseCode:  entry.ResponseCode,
-=======
-		Answer:        util.AnswerToString(entry.Response.Res.Answer),
-		ResponseCode:  dns.RcodeToString[entry.Response.Res.Rcode],
 		Hostname:      util.HostnameString(),
->>>>>>> fb0810f1
 	}
 
 	d.lock.Lock()
