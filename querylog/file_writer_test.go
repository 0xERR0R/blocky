--- conflicted
+++ resolved
@@ -42,14 +42,10 @@
 		})
 		When("New log entry was created", func() {
 			It("should be logged in one file", func() {
-<<<<<<< HEAD
-				writer, _ := NewCSVWriter(tmpDir, false, 0)
-=======
 				writer, err = NewCSVWriter(tmpDir, false, 0)
 
 				Expect(err).Should(Succeed())
 
->>>>>>> 4e0d8eae
 				res, err := util.NewMsgWithAnswer("example.com", 123, dns.Type(dns.TypeA), "123.124.122.122")
 
 				Expect(err).Should(Succeed())
@@ -94,14 +90,10 @@
 			})
 
 			It("should be logged in separate files per client", func() {
-<<<<<<< HEAD
-				writer, _ := NewCSVWriter(tmpDir, true, 0)
-=======
 				writer, err = NewCSVWriter(tmpDir, true, 0)
 
 				Expect(err).Should(Succeed())
 
->>>>>>> 4e0d8eae
 				res, err := util.NewMsgWithAnswer("example.com", 123, dns.Type(dns.TypeA), "123.124.122.122")
 
 				Expect(err).Should(Succeed())
@@ -152,14 +144,10 @@
 		})
 		When("Cleanup is called", func() {
 			It("should delete old files", func() {
-<<<<<<< HEAD
-				writer, _ := NewCSVWriter(tmpDir, false, 1)
-=======
 				writer, err = NewCSVWriter(tmpDir, false, 1)
 
 				Expect(err).Should(Succeed())
 
->>>>>>> 4e0d8eae
 				res, err := util.NewMsgWithAnswer("example.com", 123, dns.Type(dns.TypeA), "123.124.122.122")
 
 				Expect(err).Should(Succeed())
@@ -200,30 +188,18 @@
 				Eventually(func(g Gomega) int {
 					files, err := ioutil.ReadDir(tmpDir)
 					g.Expect(err).Should(Succeed())
-<<<<<<< HEAD
+
 					return len(files)
-				}).Should(Equal(2))
-				writer.CleanUp()
+				}, "20s", "1s").Should(Equal(2))
+
+				go writer.CleanUp()
 
 				Eventually(func(g Gomega) int {
 					files, err := ioutil.ReadDir(tmpDir)
 					g.Expect(err).Should(Succeed())
-					return len(files)
-				}).Should(Equal(1))
-=======
-
-					return len(files)
-				}, "20s", "1s").Should(Equal(2))
-
-				go writer.CleanUp()
-
-				Eventually(func(g Gomega) int {
-					files, err := ioutil.ReadDir(tmpDir)
-					g.Expect(err).Should(Succeed())
 
 					return len(files)
 				}, "20s", "1s").Should(Equal(1))
->>>>>>> 4e0d8eae
 			})
 		})
 	})
