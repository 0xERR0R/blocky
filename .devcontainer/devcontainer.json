--- conflicted
+++ resolved
@@ -27,12 +27,8 @@
         "joselitofilho.ginkgotestexplorer",
         "fsevenm.run-it-on",
         "markis.code-coverage",
-<<<<<<< HEAD
-        "tooltitudeteam.tooltitude"
-=======
         "tooltitudeteam.tooltitude",
         "GitHub.vscode-github-actions"
->>>>>>> 6c000090
       ],
       "settings": {
         "go.lintFlags": [
@@ -49,8 +45,6 @@
         },
         "[markdown]": {
           "editor.defaultFormatter": "yzhang.markdown-all-in-one"
-<<<<<<< HEAD
-=======
         },
         "markiscodecoverage.searchCriteria": "**/*.lcov",
         "runItOn": {
@@ -60,7 +54,6 @@
               "cmd": "${workspaceRoot}/.devcontainer/scripts/runItOnGo.sh ${fileDirname} ${workspaceRoot}"
             }
           ]
->>>>>>> 6c000090
         }
       }
     }
