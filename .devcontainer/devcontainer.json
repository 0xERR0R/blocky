--- conflicted
+++ resolved
@@ -26,16 +26,10 @@
         "tooltitudeteam.tooltitude"
       ],
       "settings": {
-<<<<<<< HEAD
-        "go.lintFlags": [
-          "--config=${containerWorkspaceFolder}/.golangci.yml"
-        ],
-=======
         "files.exclude": {
           "**/lcov.info": true
         },
         "go.lintFlags": ["--config=${containerWorkspaceFolder}/.golangci.yml"],
->>>>>>> 228efd51
         "go.alternateTools": {
           "go-langserver": "gopls"
         },
