--- conflicted
+++ resolved
@@ -1,9 +1,5 @@
 # build stage
-<<<<<<< HEAD
-FROM golang:1.19-alpine AS build-env
-=======
 FROM golang:1-alpine AS build-env
->>>>>>> 9550ff99
 RUN apk add --no-cache \
     git \
     make \
