bin/
dist/
.idea
.github
<<<<<<< HEAD
testdata/
=======
>>>>>>> 8b1840be
node_modules/
.vscode/<|MERGE_RESOLUTION|>--- conflicted
+++ resolved
@@ -2,9 +2,5 @@
 dist/
 .idea
 .github
-<<<<<<< HEAD
-testdata/
-=======
->>>>>>> 8b1840be
 node_modules/
 .vscode/