//go:generate go run github.com/abice/go-enum -f=$GOFILE --marshal --names --values
package config

import (
	"context"
	"crypto/tls"
	"errors"
	"fmt"
	"net"
	"os"
	"path/filepath"
	"strconv"
	"strings"
	"time"

	"github.com/miekg/dns"
	"github.com/sirupsen/logrus"

	. "github.com/0xERR0R/blocky/config/migration"
	"github.com/0xERR0R/blocky/log"
	"github.com/0xERR0R/blocky/util"
	"github.com/creasty/defaults"
	"gopkg.in/yaml.v2"
)

const (
	udpPort   = 53
	tlsPort   = 853
	httpsPort = 443

	secretObfuscator = "********"
)

type Configurable interface {
	// IsEnabled returns true when the receiver is configured.
	IsEnabled() bool

	// LogConfig logs the receiver's configuration.
	//
	// The behavior of this method is undefined when `IsEnabled` returns false.
	LogConfig(*logrus.Entry)
}

// NetProtocol resolver protocol ENUM(
// tcp+udp // TCP and UDP protocols
// tcp-tls // TCP-TLS protocol
// https // HTTPS protocol
// )
type NetProtocol uint16

// IPVersion represents IP protocol version(s). ENUM(
// dual // IPv4 and IPv6
// v4   // IPv4 only
// v6   // IPv6 only
// )
type IPVersion uint8

func (ipv IPVersion) Net() string {
	switch ipv {
	case IPVersionDual:
		return "ip"
	case IPVersionV4:
		return "ip4"
	case IPVersionV6:
		return "ip6"
	}

	panic(fmt.Errorf("bad value: %s", ipv))
}

func (ipv IPVersion) QTypes() []dns.Type {
	switch ipv {
	case IPVersionDual:
		return []dns.Type{dns.Type(dns.TypeA), dns.Type(dns.TypeAAAA)}
	case IPVersionV4:
		return []dns.Type{dns.Type(dns.TypeA)}
	case IPVersionV6:
		return []dns.Type{dns.Type(dns.TypeAAAA)}
	}

	panic(fmt.Errorf("bad value: %s", ipv))
}

// TLSVersion represents a TLS protocol version. ENUM(
// 1.0 = 769
// 1.1
// 1.2
// 1.3
// )
type TLSVersion int // values MUST match `tls.VersionTLS*`

func (v *TLSVersion) validate(logger *logrus.Entry) {
	// So we get a linting error if it is considered insecure in the future
	minAllowed := tls.Config{MinVersion: tls.VersionTLS12}.MinVersion

	if *v < TLSVersion(minAllowed) {
		def := mustDefault[Config]().MinTLSServeVer

		logger.Warnf("TLS version %s is insecure, using %s instead", v, def)
		*v = def
	}
}

// QueryLogType type of the query log ENUM(
// console // use logger as fallback
// none // no logging
// mysql // MySQL or MariaDB database
// postgresql // PostgreSQL database
// csv // CSV file per day
// csv-client // CSV file per day and client
// timescale // Timescale database
// )
type QueryLogType int16

// InitStrategy startup strategy ENUM(
// blocking // synchronously download blocking lists on startup
// failOnError // synchronously download blocking lists on startup and shutdown on error
// fast // asyncronously download blocking lists on startup
// )
type InitStrategy uint16

func (s InitStrategy) Do(ctx context.Context, init func(context.Context) error, logErr func(error)) error {
	init = recoverToError(init, func(panicVal any) error {
		return fmt.Errorf("panic during initialization: %v", panicVal)
	})

	if s == InitStrategyFast {
		go func() {
			err := init(ctx)
			if err != nil {
				logErr(err)
			}
		}()

		return nil
	}

	err := init(ctx)
	if err != nil {
		logErr(err)

		if s == InitStrategyFailOnError {
			return err
		}
	}

	return nil
}

// QueryLogField data field to be logged
// ENUM(clientIP,clientName,responseReason,responseAnswer,question,duration)
type QueryLogField string

// UpstreamStrategy data field to be logged
// ENUM(parallel_best,strict,random)
type UpstreamStrategy uint8

//nolint:gochecknoglobals
var netDefaultPort = map[NetProtocol]uint16{
	NetProtocolTcpUdp: udpPort,
	NetProtocolTcpTls: tlsPort,
	NetProtocolHttps:  httpsPort,
}

// ListenConfig is a list of address(es) to listen on
type ListenConfig []string

// UnmarshalText implements `encoding.TextUnmarshaler`.
func (l *ListenConfig) UnmarshalText(data []byte) error {
	addresses := string(data)

	*l = strings.Split(addresses, ",")

	// Prefix all ports with :
	for i, addr := range *l {
		if !strings.ContainsRune(addr, ':') {
			(*l)[i] = ":" + addr
		}
	}

	return nil
}

// UnmarshalYAML creates BootstrapDNS from YAML
func (b *BootstrapDNS) UnmarshalYAML(unmarshal func(interface{}) error) error {
	var single BootstrappedUpstream
	if err := unmarshal(&single); err == nil {
		*b = BootstrapDNS{single}

		return nil
	}

	// bootstrapDNS is used to avoid infinite recursion:
	// if we used BootstrapDNS, unmarshal would just call us again.
	var c bootstrapDNS
	if err := unmarshal(&c); err != nil {
		return err
	}

	*b = BootstrapDNS(c)

	return nil
}

// UnmarshalYAML creates BootstrappedUpstream from YAML
func (b *BootstrappedUpstream) UnmarshalYAML(unmarshal func(interface{}) error) error {
	if err := unmarshal(&b.Upstream); err == nil {
		return nil
	}

	// bootstrappedUpstream is used to avoid infinite recursion:
	// if we used BootstrappedUpstream, unmarshal would just call us again.
	var c bootstrappedUpstream
	if err := unmarshal(&c); err != nil {
		return err
	}

	*b = BootstrappedUpstream(c)

	return nil
}

// Config main configuration
type Config struct {
	Upstreams        Upstreams           `yaml:"upstreams"`
	ConnectIPVersion IPVersion           `yaml:"connectIPVersion"`
	CustomDNS        CustomDNS           `yaml:"customDNS"`
	Conditional      ConditionalUpstream `yaml:"conditional"`
	Blocking         Blocking            `yaml:"blocking"`
	ClientLookup     ClientLookup        `yaml:"clientLookup"`
	Caching          Caching             `yaml:"caching"`
	QueryLog         QueryLog            `yaml:"queryLog"`
	Prometheus       Metrics             `yaml:"prometheus"`
	Redis            Redis               `yaml:"redis"`
	Log              log.Config          `yaml:"log"`
	Ports            Ports               `yaml:"ports"`
	MinTLSServeVer   TLSVersion          `yaml:"minTlsServeVersion" default:"1.2"`
	CertFile         string              `yaml:"certFile"`
	KeyFile          string              `yaml:"keyFile"`
	BootstrapDNS     BootstrapDNS        `yaml:"bootstrapDns"`
	HostsFile        HostsFile           `yaml:"hostsFile"`
	FQDNOnly         FQDNOnly            `yaml:"fqdnOnly"`
	Filtering        Filtering           `yaml:"filtering"`
	EDE              EDE                 `yaml:"ede"`
	ECS              ECS                 `yaml:"ecs"`
	SUDN             SUDN                `yaml:"specialUseDomains"`

	// Deprecated options
	Deprecated struct {
		Upstream            *UpstreamGroups `yaml:"upstream"`
		UpstreamTimeout     *Duration       `yaml:"upstreamTimeout"`
		DisableIPv6         *bool           `yaml:"disableIPv6"`
		LogLevel            *logrus.Level   `yaml:"logLevel"`
		LogFormat           *log.FormatType `yaml:"logFormat"`
		LogPrivacy          *bool           `yaml:"logPrivacy"`
		LogTimestamp        *bool           `yaml:"logTimestamp"`
		DNSPorts            *ListenConfig   `yaml:"port"`
		HTTPPorts           *ListenConfig   `yaml:"httpPort"`
		HTTPSPorts          *ListenConfig   `yaml:"httpsPort"`
		TLSPorts            *ListenConfig   `yaml:"tlsPort"`
		StartVerifyUpstream *bool           `yaml:"startVerifyUpstream"`
		DoHUserAgent        *string         `yaml:"dohUserAgent"`
	} `yaml:",inline"`
}

type Ports struct {
	DNS   ListenConfig `yaml:"dns" default:"53"`
	HTTP  ListenConfig `yaml:"http"`
	HTTPS ListenConfig `yaml:"https"`
	TLS   ListenConfig `yaml:"tls"`
}

func (c *Ports) LogConfig(logger *logrus.Entry) {
	logger.Infof("DNS   = %s", c.DNS)
	logger.Infof("TLS   = %s", c.TLS)
	logger.Infof("HTTP  = %s", c.HTTP)
	logger.Infof("HTTPS = %s", c.HTTPS)
}

// split in two types to avoid infinite recursion. See `BootstrapDNS.UnmarshalYAML`.
type (
	BootstrapDNS bootstrapDNS
	bootstrapDNS []BootstrappedUpstream
)

func (b *BootstrapDNS) IsEnabled() bool {
	return len(*b) != 0
}

func (b *BootstrapDNS) LogConfig(*logrus.Entry) {
	// This should not be called, at least for now:
	// The Boostrap resolver is not in the chain and thus its config is not logged
	panic("not implemented")
}

// split in two types to avoid infinite recursion. See `BootstrappedUpstream.UnmarshalYAML`.
type (
	BootstrappedUpstream bootstrappedUpstream
	bootstrappedUpstream struct {
		Upstream Upstream `yaml:"upstream"`
		IPs      []net.IP `yaml:"ips"`
	}
)

type (
	FQDNOnly = toEnable
	EDE      = toEnable
)

type toEnable struct {
	Enable bool `yaml:"enable" default:"false"`
}

// IsEnabled implements `config.Configurable`.
func (c *toEnable) IsEnabled() bool {
	return c.Enable
}

// LogConfig implements `config.Configurable`.
func (c *toEnable) LogConfig(logger *logrus.Entry) {
	logger.Info("enabled")
}

type Init struct {
	Strategy InitStrategy `yaml:"strategy" default:"blocking"`
}

func (c *Init) LogConfig(logger *logrus.Entry) {
	logger.Debugf("strategy = %s", c.Strategy)
}

type SourceLoading struct {
	Init `yaml:",inline"`

	Concurrency        uint       `yaml:"concurrency" default:"4"`
	MaxErrorsPerSource int        `yaml:"maxErrorsPerSource" default:"5"`
	RefreshPeriod      Duration   `yaml:"refreshPeriod" default:"4h"`
	Downloads          Downloader `yaml:"downloads"`
}

func (c *SourceLoading) LogConfig(logger *logrus.Entry) {
	c.Init.LogConfig(logger)
	logger.Infof("concurrency = %d", c.Concurrency)
	logger.Debugf("maxErrorsPerSource = %d", c.MaxErrorsPerSource)

	if c.RefreshPeriod.IsAboveZero() {
		logger.Infof("refresh = every %s", c.RefreshPeriod)
	} else {
		logger.Debug("refresh = disabled")
	}

	logger.Info("downloads:")
	log.WithIndent(logger, "  ", c.Downloads.LogConfig)
}

func (c *SourceLoading) StartPeriodicRefresh(
	ctx context.Context, refresh func(context.Context) error, logErr func(error),
) error {
	err := c.Strategy.Do(ctx, refresh, logErr)
	if err != nil {
		return err
	}

	if c.RefreshPeriod > 0 {
		go c.periodically(ctx, refresh, logErr)
	}

	return nil
}

func (c *SourceLoading) periodically(
	ctx context.Context, refresh func(context.Context) error, logErr func(error),
) {
	refresh = recoverToError(refresh, func(panicVal any) error {
		return fmt.Errorf("panic during refresh: %v", panicVal)
	})

	ticker := time.NewTicker(c.RefreshPeriod.ToDuration())
	defer ticker.Stop()

	for {
		select {
		case <-ticker.C:
			err := refresh(ctx)
			if err != nil {
				logErr(err)
			}

		case <-ctx.Done():
			return
		}
	}
}

func recoverToError(do func(context.Context) error, onPanic func(any) error) func(context.Context) error {
	return func(ctx context.Context) (rerr error) {
		defer func() {
			if val := recover(); val != nil {
				rerr = onPanic(val)
			}
		}()

		return do(ctx)
	}
}

type Downloader struct {
<<<<<<< HEAD
	Timeout     Duration `yaml:"timeout" default:"5s"`
	ReadTimeout Duration `yaml:"readTimeout" default:"20s"`
	Attempts    uint     `yaml:"attempts" default:"3"`
	Cooldown    Duration `yaml:"cooldown" default:"500ms"`
=======
	Timeout      Duration `yaml:"timeout" default:"5s"`
	WriteTimeout Duration `yaml:"writeTimeout" default:"20s"`
	Attempts     uint     `yaml:"attempts" default:"3"`
	Cooldown     Duration `yaml:"cooldown" default:"500ms"`
>>>>>>> e485df1d
}

func (c *Downloader) LogConfig(logger *logrus.Entry) {
	logger.Infof("timeout = %s", c.Timeout)
	logger.Infof("attempts = %d", c.Attempts)
	logger.Debugf("cooldown = %s", c.Cooldown)
}

func WithDefaults[T any]() (T, error) {
	var cfg T

	if err := defaults.Set(&cfg); err != nil {
		return cfg, fmt.Errorf("can't apply %T defaults: %w", cfg, err)
	}

	return cfg, nil
}

func mustDefault[T any]() T {
	cfg, err := WithDefaults[T]()
	if err != nil {
		util.FatalOnError("broken defaults", err)
	}

	return cfg
}

// LoadConfig creates new config from YAML file or a directory containing YAML files
func LoadConfig(path string, mandatory bool) (rCfg *Config, rerr error) {
	logger := logrus.NewEntry(log.Log())

	return loadConfig(logger, path, mandatory)
}

func loadConfig(logger *logrus.Entry, path string, mandatory bool) (rCfg *Config, rerr error) {
	cfg, err := WithDefaults[Config]()
	if err != nil {
		return nil, err
	}

	defer func() {
		if rerr == nil {
			util.LogPrivacy.Store(rCfg.Log.Privacy)
		}
	}()

	fs, err := os.Stat(path)
	if err != nil {
		if errors.Is(err, os.ErrNotExist) && !mandatory {
			// config file does not exist
			// return config with default values
			return &cfg, nil
		}

		return nil, fmt.Errorf("can't read config file(s): %w", err)
	}

	var (
		data       []byte
		prettyPath string
	)

	if fs.IsDir() {
		prettyPath = filepath.Join(path, "*")

		data, err = readFromDir(path, data)
		if err != nil {
			return nil, fmt.Errorf("can't read config files: %w", err)
		}
	} else {
		prettyPath = path

		data, err = os.ReadFile(path)
		if err != nil {
			return nil, fmt.Errorf("can't read config file: %w", err)
		}
	}

	cfg.CustomDNS.Zone.configPath = prettyPath

	err = unmarshalConfig(logger, data, &cfg)
	if err != nil {
		return nil, err
	}

	return &cfg, nil
}

func readFromDir(path string, data []byte) ([]byte, error) {
	err := filepath.WalkDir(path, func(filePath string, d os.DirEntry, err error) error {
		if err != nil {
			return err
		}

		if path == filePath {
			return nil
		}

		// Ignore non YAML files
		if !strings.HasSuffix(filePath, ".yml") && !strings.HasSuffix(filePath, ".yaml") {
			return nil
		}

		isRegular, err := isRegularFile(filePath)
		if err != nil {
			return err
		}

		// Ignore non regular files (directories, sockets, etc.)
		if !isRegular {
			return nil
		}

		fileData, err := os.ReadFile(filePath)
		if err != nil {
			return err
		}

		data = append(data, []byte("\n")...)
		data = append(data, fileData...)

		return nil
	})

	return data, err
}

// isRegularFile follows symlinks, so the result is `true` for a symlink to a regular file.
func isRegularFile(path string) (bool, error) {
	stat, err := os.Stat(path)
	if err != nil {
		return false, err
	}

	isRegular := stat.Mode()&os.ModeType == 0

	return isRegular, nil
}

func unmarshalConfig(logger *logrus.Entry, data []byte, cfg *Config) error {
	err := yaml.UnmarshalStrict(data, cfg)
	if err != nil {
		return fmt.Errorf("wrong file structure: %w", err)
	}

	usesDepredOpts := cfg.migrate(logger)
	if usesDepredOpts {
		logger.Error("configuration uses deprecated options, see warning logs for details")
	}

	cfg.validate(logger)

	return nil
}

func (cfg *Config) migrate(logger *logrus.Entry) bool {
	usesDepredOpts := Migrate(logger, "", cfg.Deprecated, map[string]Migrator{
		"upstream":        Move(To("upstreams.groups", &cfg.Upstreams)),
		"upstreamTimeout": Move(To("upstreams.timeout", &cfg.Upstreams)),
		"disableIPv6": Apply(To("filtering.queryTypes", &cfg.Filtering), func(oldValue bool) {
			if oldValue {
				cfg.Filtering.QueryTypes.Insert(dns.Type(dns.TypeAAAA))
			}
		}),
		"port":         Move(To("ports.dns", &cfg.Ports)),
		"httpPort":     Move(To("ports.http", &cfg.Ports)),
		"httpsPort":    Move(To("ports.https", &cfg.Ports)),
		"tlsPort":      Move(To("ports.tls", &cfg.Ports)),
		"logLevel":     Move(To("log.level", &cfg.Log)),
		"logFormat":    Move(To("log.format", &cfg.Log)),
		"logPrivacy":   Move(To("log.privacy", &cfg.Log)),
		"logTimestamp": Move(To("log.timestamp", &cfg.Log)),
		"dohUserAgent": Move(To("upstreams.userAgent", &cfg.Upstreams)),
		"startVerifyUpstream": Apply(To("upstreams.init.strategy", &cfg.Upstreams.Init), func(value bool) {
			if value {
				cfg.Upstreams.Init.Strategy = InitStrategyFailOnError
			} else {
				cfg.Upstreams.Init.Strategy = InitStrategyFast
			}
		}),
	})

	usesDepredOpts = cfg.Blocking.migrate(logger) || usesDepredOpts
	usesDepredOpts = cfg.HostsFile.migrate(logger) || usesDepredOpts

	return usesDepredOpts
}

func (cfg *Config) validate(logger *logrus.Entry) {
	cfg.MinTLSServeVer.validate(logger)
	cfg.Upstreams.validate(logger)
}

// ConvertPort converts string representation into a valid port (0 - 65535)
func ConvertPort(in string) (uint16, error) {
	const (
		base    = 10
		bitSize = 16
	)

	p, err := strconv.ParseUint(strings.TrimSpace(in), base, bitSize)
	if err != nil {
		return 0, err
	}

	return uint16(p), nil
}<|MERGE_RESOLUTION|>--- conflicted
+++ resolved
@@ -405,17 +405,11 @@
 }
 
 type Downloader struct {
-<<<<<<< HEAD
-	Timeout     Duration `yaml:"timeout" default:"5s"`
-	ReadTimeout Duration `yaml:"readTimeout" default:"20s"`
-	Attempts    uint     `yaml:"attempts" default:"3"`
-	Cooldown    Duration `yaml:"cooldown" default:"500ms"`
-=======
 	Timeout      Duration `yaml:"timeout" default:"5s"`
+	ReadTimeout  Duration `yaml:"readTimeout" default:"20s"`
 	WriteTimeout Duration `yaml:"writeTimeout" default:"20s"`
 	Attempts     uint     `yaml:"attempts" default:"3"`
 	Cooldown     Duration `yaml:"cooldown" default:"500ms"`
->>>>>>> e485df1d
 }
 
 func (c *Downloader) LogConfig(logger *logrus.Entry) {
