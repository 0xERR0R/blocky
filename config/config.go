--- conflicted
+++ resolved
@@ -382,7 +382,28 @@
 //
 //nolint:maligned
 type Config struct {
-<<<<<<< HEAD
+	Upstream            UpstreamConfig            `yaml:"upstream"`
+	UpstreamTimeout     Duration                  `yaml:"upstreamTimeout" default:"2s"`
+	ConnectIPVersion    IPVersion                 `yaml:"connectIPVersion"`
+	CustomDNS           CustomDNSConfig           `yaml:"customDNS"`
+	Conditional         ConditionalUpstreamConfig `yaml:"conditional"`
+	Blocking            BlockingConfig            `yaml:"blocking"`
+	ClientLookup        ClientLookupConfig        `yaml:"clientLookup"`
+	Caching             CachingConfig             `yaml:"caching"`
+	QueryLog            QueryLogConfig            `yaml:"queryLog"`
+	Prometheus          PrometheusConfig          `yaml:"prometheus"`
+	Redis               RedisConfig               `yaml:"redis"`
+	LogLevel            log.Level                 `yaml:"logLevel" default:"info"`
+	LogFormat           log.FormatType            `yaml:"logFormat" default:"text"`
+	LogPrivacy          bool                      `yaml:"logPrivacy" default:"false"`
+	LogTimestamp        bool                      `yaml:"logTimestamp" default:"true"`
+	DNSPorts            ListenConfig              `yaml:"port" default:"[\"53\"]"`
+	HTTPPorts           ListenConfig              `yaml:"httpPort"`
+	HTTPSPorts          ListenConfig              `yaml:"httpsPort"`
+	TLSPorts            ListenConfig              `yaml:"tlsPort"`
+	DoHUserAgent        string                    `yaml:"dohUserAgent"`
+	MinTLSServeVer      string                    `yaml:"minTlsServeVersion" default:"1.2"`
+	StartVerifyUpstream bool                      `yaml:"startVerifyUpstream" default:"false"`
 	Upstream            UpstreamConfig            `koanf:"upstream"`
 	UpstreamTimeout     Duration                  `koanf:"upstreamTimeout" default:"2s"`
 	ConnectIPVersion    IPVersion                 `koanf:"connectIPVersion"`
@@ -405,22 +426,6 @@
 	DoHUserAgent        string                    `koanf:"dohUserAgent"`
 	MinTLSServeVer      string                    `koanf:"minTlsServeVersion" default:"1.2"`
 	StartVerifyUpstream bool                      `koanf:"startVerifyUpstream" default:"false"`
-	// Deprecated
-	DisableIPv6  bool            `koanf:"disableIPv6" default:"false"`
-	CertFile     string          `koanf:"certFile"`
-	KeyFile      string          `koanf:"keyFile"`
-	BootstrapDNS BootstrapConfig `koanf:"bootstrapDns"`
-	HostsFile    HostsFileConfig `koanf:"hostsFile"`
-	FqdnOnly     bool            `koanf:"fqdnOnly" default:"false"`
-	Filtering    FilteringConfig `koanf:"filtering"`
-	Ede          EdeConfig       `koanf:"ede"`
-}
-
-type BootstrapConfig bootstrapConfig // to avoid infinite recursion. See BootstrapConfig.UnmarshalYAML.
-type bootstrapConfig struct {
-	Upstream Upstream `koanf:"upstream"`
-	IPs      []net.IP `koanf:"ips"`
-=======
 	Upstream            UpstreamConfig            `yaml:"upstream"`
 	UpstreamTimeout     Duration                  `yaml:"upstreamTimeout" default:"2s"`
 	ConnectIPVersion    IPVersion                 `yaml:"connectIPVersion"`
@@ -445,6 +450,22 @@
 	Filtering           FilteringConfig           `yaml:"filtering"`
 	Ede                 EdeConfig                 `yaml:"ede"`
 	// Deprecated
+	DisableIPv6  bool            `yaml:"disableIPv6" default:"false"`
+	CertFile     string          `yaml:"certFile"`
+	KeyFile      string          `yaml:"keyFile"`
+	BootstrapDNS BootstrapConfig `yaml:"bootstrapDns"`
+	HostsFile    HostsFileConfig `yaml:"hostsFile"`
+	FqdnOnly     bool            `yaml:"fqdnOnly" default:"false"`
+	Filtering    FilteringConfig `yaml:"filtering"`
+	Ede          EdeConfig       `yaml:"ede"`
+	DisableIPv6  bool            `koanf:"disableIPv6" default:"false"`
+	CertFile     string          `koanf:"certFile"`
+	KeyFile      string          `koanf:"keyFile"`
+	BootstrapDNS BootstrapConfig `koanf:"bootstrapDns"`
+	HostsFile    HostsFileConfig `koanf:"hostsFile"`
+	FqdnOnly     bool            `koanf:"fqdnOnly" default:"false"`
+	Filtering    FilteringConfig `koanf:"filtering"`
+	Ede          EdeConfig       `koanf:"ede"`
 	DisableIPv6 bool `yaml:"disableIPv6" default:"false"`
 	// Deprecated
 	LogLevel log.Level `yaml:"logLevel" default:"info"`
@@ -464,12 +485,19 @@
 	TLSPorts ListenConfig `yaml:"tlsPort"`
 }
 
+type BootstrapConfig bootstrapConfig // to avoid infinite recursion. See BootstrapConfig.UnmarshalYAML.
+type bootstrapConfig struct {
+	Upstream Upstream `yaml:"upstream"`
+	IPs      []net.IP `yaml:"ips"`
+type BootstrapConfig bootstrapConfig // to avoid infinite recursion. See BootstrapConfig.UnmarshalYAML.
+type bootstrapConfig struct {
+	Upstream Upstream `koanf:"upstream"`
+	IPs      []net.IP `koanf:"ips"`
 type PortsConfig struct {
 	DNS   ListenConfig `yaml:"dns" default:"[\"53\"]"`
 	HTTP  ListenConfig `yaml:"http"`
 	HTTPS ListenConfig `yaml:"https"`
 	TLS   ListenConfig `yaml:"tls"`
->>>>>>> 48e5d37d
 }
 
 type (
@@ -559,32 +587,38 @@
 
 // QueryLogConfig configuration for the query logging
 type QueryLogConfig struct {
-<<<<<<< HEAD
+	Target           string       `yaml:"target"`
+	Type             QueryLogType `yaml:"type"`
+	LogRetentionDays uint64       `yaml:"logRetentionDays"`
+	CreationAttempts int          `yaml:"creationAttempts" default:"3"`
+	CreationCooldown Duration     `yaml:"creationCooldown" default:"2s"`
 	Target           string       `koanf:"target"`
 	Type             QueryLogType `koanf:"type"`
 	LogRetentionDays uint64       `koanf:"logRetentionDays"`
 	CreationAttempts int          `koanf:"creationAttempts" default:"3"`
 	CreationCooldown Duration     `koanf:"creationCooldown" default:"2s"`
-=======
 	Target           string          `yaml:"target"`
 	Type             QueryLogType    `yaml:"type"`
 	LogRetentionDays uint64          `yaml:"logRetentionDays"`
 	CreationAttempts int             `yaml:"creationAttempts" default:"3"`
 	CreationCooldown Duration        `yaml:"creationCooldown" default:"2s"`
 	Fields           []QueryLogField `yaml:"fields"`
->>>>>>> 48e5d37d
 }
 
 // RedisConfig configuration for the redis connection
 type RedisConfig struct {
-<<<<<<< HEAD
+	Address            string   `yaml:"address"`
+	Password           string   `yaml:"password" default:""`
+	Database           int      `yaml:"database" default:"0"`
+	Required           bool     `yaml:"required" default:"false"`
+	ConnectionAttempts int      `yaml:"connectionAttempts" default:"3"`
+	ConnectionCooldown Duration `yaml:"connectionCooldown" default:"1s"`
 	Address            string   `koanf:"address"`
 	Password           string   `koanf:"password" default:""`
 	Database           int      `koanf:"database" default:"0"`
 	Required           bool     `koanf:"required" default:"false"`
 	ConnectionAttempts int      `koanf:"connectionAttempts" default:"3"`
 	ConnectionCooldown Duration `koanf:"connectionCooldown" default:"1s"`
-=======
 	Address            string   `yaml:"address"`
 	Username           string   `yaml:"username" default:""`
 	Password           string   `yaml:"password" default:""`
@@ -595,7 +629,6 @@
 	SentinelUsername   string   `yaml:"sentinelUsername" default:""`
 	SentinelPassword   string   `yaml:"sentinelPassword" default:""`
 	SentinelAddresses  []string `yaml:"sentinelAddresses"`
->>>>>>> 48e5d37d
 }
 
 type HostsFileConfig struct {
