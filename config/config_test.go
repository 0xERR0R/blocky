package config

import (
	"errors"
	"fmt"
	"net"
	"os"
	"time"

	"github.com/creasty/defaults"
	"github.com/miekg/dns"

	"github.com/0xERR0R/blocky/helpertest"
	"github.com/0xERR0R/blocky/log"
	. "github.com/onsi/ginkgo/v2"
	. "github.com/onsi/gomega"
)

var _ = Describe("Config", func() {
	var (
		err error
	)

<<<<<<< HEAD
	Describe("Filesystem", func() {
		var (
			tmpDir *helpertest.TmpFolder
		)
=======
	BeforeEach(func() {
		tmpDir = helpertest.NewTmpFolder("config")
		Expect(tmpDir.Error).Should(Succeed())
		DeferCleanup(tmpDir.Clean)
	})

	Describe("Deprecated parameters are converted", func() {
		var c Config
		BeforeEach(func() {
			err := defaults.Set(&c)
			Expect(err).Should(Succeed())
		})

		When("parameter 'disableIPv6' is set", func() {
			It("should add 'AAAA' to filter.queryTypes", func() {
				c.DisableIPv6 = true
				validateConfig(&c)
				Expect(c.Filtering.QueryTypes).Should(HaveKey(QType(dns.TypeAAAA)))
				Expect(c.Filtering.QueryTypes.Contains(dns.Type(dns.TypeAAAA))).Should(BeTrue())
			})
		})

		When("parameter 'failStartOnListError' is set", func() {
			BeforeEach(func() {
				c.Blocking = BlockingConfig{
					FailStartOnListError: true,
					StartStrategy:        StartStrategyTypeBlocking,
				}
			})
			It("should change StartStrategy blocking to failOnError", func() {
				validateConfig(&c)
				Expect(c.Blocking.StartStrategy).Should(Equal(StartStrategyTypeFailOnError))
			})
			It("shouldn't change StartStrategy if set to fast", func() {
				c.Blocking.StartStrategy = StartStrategyTypeFast
				validateConfig(&c)
				Expect(c.Blocking.StartStrategy).Should(Equal(StartStrategyTypeFast))
			})
		})

		When("parameter 'logLevel' is set", func() {
			It("should convert to log.level", func() {
				c.LogLevel = log.LevelDebug
				validateConfig(&c)
				Expect(c.Log.Level).Should(Equal(log.LevelDebug))
			})
		})

		When("parameter 'logFormat' is set", func() {
			It("should convert to log.format", func() {
				c.LogFormat = log.FormatTypeJson
				validateConfig(&c)
				Expect(c.Log.Format).Should(Equal(log.FormatTypeJson))
			})
		})

		When("parameter 'logPrivacy' is set", func() {
			It("should convert to log.privacy", func() {
				c.LogPrivacy = true
				validateConfig(&c)
				Expect(c.Log.Privacy).Should(BeTrue())
			})
		})

		When("parameter 'logTimestamp' is set", func() {
			It("should convert to log.timestamp", func() {
				c.LogTimestamp = false
				validateConfig(&c)
				Expect(c.Log.Timestamp).Should(BeFalse())
			})
		})

		When("parameter 'port' is set", func() {
			It("should convert to ports.dns", func() {
				ports := ListenConfig([]string{"5333"})
				c.DNSPorts = ports
				validateConfig(&c)
				Expect(c.Ports.DNS).Should(Equal(ports))
			})
		})

		When("parameter 'httpPort' is set", func() {
			It("should convert to ports.http", func() {
				ports := ListenConfig([]string{"5333"})
				c.HTTPPorts = ports
				validateConfig(&c)
				Expect(c.Ports.HTTP).Should(Equal(ports))
			})
		})

		When("parameter 'httpsPort' is set", func() {
			It("should convert to ports.https", func() {
				ports := ListenConfig([]string{"5333"})
				c.HTTPSPorts = ports
				validateConfig(&c)
				Expect(c.Ports.HTTPS).Should(Equal(ports))
			})
		})

		When("parameter 'tlsPort' is set", func() {
			It("should convert to ports.tls", func() {
				ports := ListenConfig([]string{"5333"})
				c.TLSPorts = ports
				validateConfig(&c)
				Expect(c.Ports.TLS).Should(Equal(ports))
			})
		})
	})

	Describe("Creation of Config", func() {
		When("Test config file will be parsed", func() {
			It("should return a valid config struct", func() {
				confFile := writeConfigYml(tmpDir)
				Expect(confFile.Error).Should(Succeed())

				_, err = LoadConfig(confFile.Path, true)
				Expect(err).Should(Succeed())
>>>>>>> 48e5d37d

		BeforeEach(func() {
			tmpDir = helpertest.NewTmpFolder("config")
			Expect(tmpDir.Error).Should(Succeed())
			DeferCleanup(tmpDir.Clean)
		})

		Describe("Creation of Config", func() {
			When("Test config file will be parsed", func() {
				It("should return a valid config struct", func() {
					confFile := writeConfigYml(tmpDir)
					Expect(confFile.Error).Should(Succeed())

					_, err = LoadConfig(confFile.Path, true)
					Expect(err).Should(Succeed())

					defaultTestFileConfig()
				})
			})
			When("Test file does not exist", func() {
				It("should fail", func() {
					_, err := LoadConfig(tmpDir.JoinPath("config-does-not-exist.yaml"), true)
					Expect(err).Should(Not(Succeed()))
				})
			})
			When("Multiple config files are used", func() {
				It("should return a valid config struct", func() {
					err = writeConfigDir(tmpDir)
					Expect(err).Should(Succeed())

					_, err := LoadConfig(tmpDir.Path, true)
					Expect(err).Should(Succeed())

					defaultTestFileConfig()
				})

				It("should ignore non YAML files", func() {
					err = writeConfigDir(tmpDir)
					Expect(err).Should(Succeed())

					tmpDir.CreateStringFile("ignore-me.txt", "THIS SHOULD BE IGNORED!")

					_, err := LoadConfig(tmpDir.Path, true)
					Expect(err).Should(Succeed())
				})

<<<<<<< HEAD
				It("should ignore non regular files", func() {
					err = writeConfigDir(tmpDir)
					Expect(err).Should(Succeed())

					tmpDir.CreateSubFolder("subfolder")
					tmpDir.CreateSubFolder("subfolder.yml")
=======
				_, err := LoadConfig(tmpDir.Path, true)
				Expect(err).Should(Succeed())
			})
		})
		When("Config folder does not exist", func() {
			It("should fail", func() {
				_, err := LoadConfig(tmpDir.JoinPath("does-not-exist-config/"), true)
				Expect(err).Should(Not(Succeed()))
			})
		})
		When("config file is malformed", func() {
			It("should return error", func() {
				cfgFile := tmpDir.CreateStringFile("config.yml", "malformed_config")
				Expect(cfgFile.Error).Should(Succeed())

				_, err = LoadConfig(cfgFile.Path, true)
				Expect(err).Should(HaveOccurred())
				Expect(err.Error()).Should(ContainSubstring("wrong file structure"))
			})
		})
		When("duration is in wrong format", func() {
			It("should return error", func() {
				cfg := Config{}
				data := `blocking:
  refreshPeriod: wrongduration`
				err := unmarshalConfig([]byte(data), &cfg)
				Expect(err).Should(HaveOccurred())
				Expect(err.Error()).Should(ContainSubstring("invalid duration \"wrongduration\""))
			})
		})
		When("CustomDNS hast wrong IP defined", func() {
			It("should return error", func() {
				cfg := Config{}
				data := `customDNS:
  mapping:
    someDomain: 192.168.178.WRONG`
				err := unmarshalConfig([]byte(data), &cfg)
				Expect(err).Should(HaveOccurred())
				Expect(err.Error()).Should(ContainSubstring("invalid IP address '192.168.178.WRONG'"))
			})
		})
		When("Conditional mapping hast wrong defined upstreams", func() {
			It("should return error", func() {
				cfg := Config{}
				data := `conditional:
  mapping:
    multiple.resolvers: 192.168.178.1,wrongprotocol:4.4.4.4:53`
				err := unmarshalConfig([]byte(data), &cfg)
				Expect(err).Should(HaveOccurred())
				Expect(err.Error()).Should(ContainSubstring("wrong host name 'wrongprotocol:4.4.4.4:53'"))
			})
		})
		When("Wrong upstreams are defined", func() {
			It("should return error", func() {
				cfg := Config{}
				data := `upstream:
  default:
    - 8.8.8.8
    - wrongprotocol:8.8.4.4
    - 1.1.1.1`
				err := unmarshalConfig([]byte(data), &cfg)
				Expect(err).Should(HaveOccurred())
				Expect(err.Error()).Should(ContainSubstring("can't convert upstream 'wrongprotocol:8.8.4.4'"))
			})
		})
		When("Wrong filtering is defined", func() {
			It("should return error", func() {
				cfg := Config{}
				data := `filtering:
  queryTypes:
    - invalidqtype
`
				err := unmarshalConfig([]byte(data), &cfg)
				Expect(err).Should(HaveOccurred())
				Expect(err.Error()).Should(ContainSubstring("unknown DNS query type: 'invalidqtype'"))
			})
		})

		When("bootstrapDns is defined", func() {
			It("should be backwards compatible", func() {
				cfg := Config{}
				data := "bootstrapDns: 0.0.0.0"
>>>>>>> 48e5d37d

					_, err := LoadConfig(tmpDir.Path, true)
					Expect(err).Should(Succeed())
				})
			})
<<<<<<< HEAD
			When("Config folder does not exist", func() {
				It("should fail", func() {
					_, err := LoadConfig(tmpDir.JoinPath("does-not-exist-config/"), true)
					Expect(err).Should(Not(Succeed()))
				})
=======
			It("should be backwards compatible", func() {
				cfg := Config{}
				data := `
bootstrapDns:
  upstream: tcp-tls:dns.example.com
  ips:
    - 0.0.0.0
`
				err := unmarshalConfig([]byte(data), &cfg)
				Expect(err).ShouldNot(HaveOccurred())
				Expect(cfg.BootstrapDNS.Upstream.Host).Should(Equal("dns.example.com"))
				Expect(cfg.BootstrapDNS.IPs).Should(HaveLen(1))
>>>>>>> 48e5d37d
			})
			When("config file is malformed", func() {
				It("should return error", func() {
					cfgFile := tmpDir.CreateStringFile("config.yml", "malformed_config")
					Expect(cfgFile.Error).Should(Succeed())

<<<<<<< HEAD
					_, err = LoadConfig(cfgFile.Path, true)
					Expect(err).Should(HaveOccurred())
					Expect(err.Error()).Should(ContainSubstring("can't read config file"))
				})
=======
		When("config is not YAML", func() {
			It("should return error", func() {
				cfg := Config{}
				data := `///`
				err := unmarshalConfig([]byte(data), &cfg)
				Expect(err).Should(HaveOccurred())
				Expect(err.Error()).Should(ContainSubstring("cannot unmarshal !!str `///`"))
>>>>>>> 48e5d37d
			})
			When("duration is in wrong format", func() {
				It("should return error", func() {
					cfgFile := tmpDir.CreateStringFile("config.yml",
						"blocking:",
						"  refreshPeriod: wrongduration")
					Expect(cfgFile.Error).Should(Succeed())

<<<<<<< HEAD
					_, err = LoadConfig(cfgFile.Path, true)
					Expect(err).Should(HaveOccurred())
					Expect(err.Error()).Should(ContainSubstring("parsing \"wrongduration\": invalid syntax"))
				})
			})
			When("CustomDNS hast wrong IP defined", func() {
				It("should return error", func() {
					cfgFile := tmpDir.CreateStringFile("config.yml",
						"customDNS:",
						"  mapping:",
						"    someDomain: 192.168.178.WRONG")
					Expect(cfgFile.Error).Should(Succeed())

					_, err = LoadConfig(cfgFile.Path, true)
					Expect(err).Should(HaveOccurred())
					Expect(err.Error()).Should(ContainSubstring("invalid IP address: 192.168.178.WRONG"))
				})
			})
			When("Conditional mapping hast wrong defined upstreams", func() {
				It("should return error", func() {
					cfgFile := tmpDir.CreateStringFile("config.yml",
						"conditional:",
						"  mapping:",
						"    multiple.resolvers: 192.168.178.1,wrongprotocol:4.4.4.4:53")
					Expect(cfgFile.Error).Should(Succeed())

					_, err = LoadConfig(cfgFile.Path, true)
					Expect(err).Should(HaveOccurred())
					Expect(err.Error()).Should(ContainSubstring("wrong host name"))
				})
			})
			When("Wrong upstreams are defined", func() {
				It("should return error", func() {
					cfgFile := tmpDir.CreateStringFile("config.yml",
						"upstream:",
						"  default:",
						"    - 8.8.8.8",
						"    - wrongprotocol:8.8.4.4",
						"    - 1.1.1.1")
					Expect(cfgFile.Error).Should(Succeed())

					_, err = LoadConfig(cfgFile.Path, true)
					Expect(err).Should(HaveOccurred())
					Expect(err.Error()).Should(ContainSubstring("can't convert port to number"))
				})
			})
			When("Wrong filtering is defined", func() {
				It("should return error", func() {
					cfgFile := tmpDir.CreateStringFile("config.yml",
						"filtering:",
						"  queryTypes:",
						"    - invalidqtype")
					Expect(cfgFile.Error).Should(Succeed())

					_, err = LoadConfig(cfgFile.Path, true)
					Expect(err).Should(HaveOccurred())
					Expect(err.Error()).Should(ContainSubstring("unknown DNS query type: invalidqtype"))
				})
=======
		When("config directory does not exist", func() {
			It("should return error", func() {
				_, err = LoadConfig(tmpDir.JoinPath("config.yml"), true)
				Expect(err).Should(HaveOccurred())
				Expect(err.Error()).Should(ContainSubstring("no such file or directory"))
>>>>>>> 48e5d37d
			})

			When("bootstrapDns is defined", func() {
				It("should is backwards compatible", func() {
					cfgFile := tmpDir.CreateStringFile("config.yml",
						"bootstrapDns: 0.0.0.0")
					Expect(cfgFile.Error).Should(Succeed())

<<<<<<< HEAD
					cfg, err := LoadConfig(cfgFile.Path, true)
					Expect(err).ShouldNot(HaveOccurred())
					Expect(cfg.BootstrapDNS.Upstream.Host).Should(Equal("0.0.0.0"))
				})
				It("should is backwards compatible", func() {
					cfgFile := tmpDir.CreateStringFile("config.yml",
						"bootstrapDns:",
						"  upstream: tcp-tls:dns.example.com",
						"  ips:",
						"    - 0.0.0.0")
					Expect(cfgFile.Error).Should(Succeed())

					cfg, err := LoadConfig(cfgFile.Path, true)
					Expect(err).ShouldNot(HaveOccurred())
					Expect(cfg.BootstrapDNS.Upstream.Host).Should(Equal("dns.example.com"))
					Expect(cfg.BootstrapDNS.IPs).Should(HaveLen(1))
				})
=======
				Expect(err).Should(Succeed())
				Expect(config.LogLevel).Should(Equal(log.LevelInfo))
>>>>>>> 48e5d37d
			})

<<<<<<< HEAD
			When("config is not YAML", func() {
				It("should return error", func() {
					cfgFile := tmpDir.CreateStringFile("config.yml",
						"///")
					Expect(cfgFile.Error).Should(Succeed())

					_, err = LoadConfig(cfgFile.Path, true)
					Expect(err).Should(HaveOccurred())
					Expect(err.Error()).Should(ContainSubstring("cannot unmarshal !!str `///`"))
=======
	Describe("YAML parsing", func() {
		Context("upstream", func() {
			It("should create the upstream struct with data", func() {
				u := &Upstream{}
				err := u.UnmarshalYAML(func(i interface{}) error {
					*i.(*string) = "tcp+udp:1.2.3.4"

					return nil
>>>>>>> 48e5d37d
				})
			})

<<<<<<< HEAD
			When("Deprecated parameter 'disableIPv6' is set", func() {
				It("should add 'AAAA' to filter.queryTypes", func() {
					c := &Config{
						DisableIPv6: true,
					}
					validateConfig(c)
					Expect(c.Filtering.QueryTypes).Should(HaveKey(QType(dns.TypeAAAA)))
					Expect(c.Filtering.QueryTypes.Contains(dns.Type(dns.TypeAAAA))).Should(BeTrue())
=======
			It("should fail if the upstream is in wrong format", func() {
				u := &Upstream{}
				err := u.UnmarshalYAML(func(i interface{}) error {
					return errors.New("some err")
>>>>>>> 48e5d37d
				})
			})

			When("Deprecated parameter 'failStartOnListError' is set", func() {
				var (
					c Config
				)
				BeforeEach(func() {
					c = Config{
						Blocking: BlockingConfig{
							FailStartOnListError: true,
							StartStrategy:        StartStrategyTypeBlocking,
						},
					}
				})
				It("should change StartStrategy blocking to failOnError", func() {
					validateConfig(&c)
					Expect(c.Blocking.StartStrategy).Should(Equal(StartStrategyTypeFailOnError))
				})
				It("shouldn't change StartStrategy if set to fast", func() {
					c.Blocking.StartStrategy = StartStrategyTypeFast
					validateConfig(&c)
					Expect(c.Blocking.StartStrategy).Should(Equal(StartStrategyTypeFast))
				})
			})

<<<<<<< HEAD
			When("config directory does not exist", func() {
				It("should return error", func() {
					_, err = LoadConfig(tmpDir.JoinPath("config.yml"), true)
					Expect(err).Should(HaveOccurred())
					Expect(err.Error()).Should(ContainSubstring("no such file or directory"))

				})

				It("should use default config if config is not mandatory", func() {
					_, err = LoadConfig(tmpDir.JoinPath("config.yml"), false)
=======
					return nil
				})
				Expect(err).Should(HaveOccurred())
				Expect(err).Should(MatchError("time: invalid duration \"wrong\""))
			})
			It("should fail if wrong YAML format", func() {
				d := Duration(0)
				err := d.UnmarshalYAML(func(i interface{}) error {
					return errors.New("some err")
				})
				Expect(err).Should(HaveOccurred())
				Expect(err).Should(MatchError("some err"))
			})
		})
		Context("ConditionalUpstreamMapping", func() {
			It("Should parse config as map", func() {
				c := &ConditionalUpstreamMapping{}
				err := c.UnmarshalYAML(func(i interface{}) error {
					*i.(*map[string]string) = map[string]string{"key": "1.2.3.4"}
>>>>>>> 48e5d37d

					Expect(err).Should(Succeed())
					Expect(config.LogLevel).Should(Equal(LevelInfo))
				})
<<<<<<< HEAD
=======
				Expect(err).Should(Succeed())
				Expect(c.Upstreams).Should(HaveLen(1))
				Expect(c.Upstreams["key"]).Should(HaveLen(1))
				Expect(c.Upstreams["key"][0]).Should(Equal(Upstream{
					Net: NetProtocolTcpUdp, Host: "1.2.3.4", Port: 53,
				}))
			})
			It("should fail if wrong YAML format", func() {
				c := &ConditionalUpstreamMapping{}
				err := c.UnmarshalYAML(func(i interface{}) error {
					return errors.New("some err")
				})
				Expect(err).Should(HaveOccurred())
				Expect(err).Should(MatchError("some err"))
>>>>>>> 48e5d37d
			})
		})

		Describe("YAML parsing", func() {
			Context("ConditionalUpstreamMapping", func() {
				It("Should parse config as map", func() {
					c := &ConditionalUpstreamMapping{}
					err := c.UnmarshalYAML(func(i interface{}) error {
						*i.(*map[string]string) = map[string]string{"key": "1.2.3.4"}

						return nil
					})
					Expect(err).Should(Succeed())
					Expect(c.Upstreams).Should(HaveLen(1))
					Expect(c.Upstreams["key"]).Should(HaveLen(1))
					Expect(c.Upstreams["key"][0]).Should(Equal(Upstream{
						Net: NetProtocolTcpUdp, Host: "1.2.3.4", Port: 53}))
				})
				It("should fail if wrong YAML format", func() {
					c := &ConditionalUpstreamMapping{}
					err := c.UnmarshalYAML(func(i interface{}) error {
						return errors.New("some err")
					})
					Expect(err).Should(HaveOccurred())
					Expect(err).Should(MatchError("some err"))
				})
			})
			Context("CustomDNSMapping", func() {
				It("Should parse config as map", func() {
					c := &CustomDNSMapping{}
					err := c.UnmarshalYAML(func(i interface{}) error {
						*i.(*map[string]string) = map[string]string{"key": "1.2.3.4"}

						return nil
					})
					Expect(err).Should(Succeed())
					Expect(c.HostIPs).Should(HaveLen(1))
					Expect(c.HostIPs["key"]).Should(HaveLen(1))
					Expect(c.HostIPs["key"][0]).Should(Equal(net.ParseIP("1.2.3.4")))
				})
				It("should fail if wrong YAML format", func() {
					c := &CustomDNSMapping{}
					err := c.UnmarshalYAML(func(i interface{}) error {
						return errors.New("some err")
					})
					Expect(err).Should(HaveOccurred())
					Expect(err).Should(MatchError("some err"))
				})
			})
			Context("QueryTyoe", func() {
				It("Should parse existing DNS type as string", func() {
					t := QType(0)
					err := t.UnmarshalYAML(func(i interface{}) error {
						*i.(*string) = "AAAA"

						return nil
					})
					Expect(err).Should(Succeed())
					Expect(t).Should(Equal(QType(dns.TypeAAAA)))
					Expect(t.String()).Should(Equal("AAAA"))
				})
				It("should fail if DNS type does not exist", func() {
					t := QType(0)
					err := t.UnmarshalYAML(func(i interface{}) error {
						*i.(*string) = "WRONGTYPE"

						return nil
					})
					Expect(err).Should(HaveOccurred())
					Expect(err.Error()).Should(ContainSubstring("unknown DNS query type: 'WRONGTYPE'"))
				})
				It("should fail if wrong YAML format", func() {
					d := QType(0)
					err := d.UnmarshalYAML(func(i interface{}) error {
						return errors.New("some err")
					})
					Expect(err).Should(HaveOccurred())
					Expect(err).Should(MatchError("some err"))
				})
			})
		})

		DescribeTable("Upstream parsing",
			func(in string, wantResult Upstream, wantErr bool) {
				result, err := ParseUpstream(in)
				if wantErr {
					Expect(err).Should(HaveOccurred(), in)
				} else {
					Expect(err).Should(Succeed(), in)
				}
				Expect(result).Should(Equal(wantResult), in)
			},
			Entry("tcp+udp with port",
				"4.4.4.4:531",
				Upstream{Net: NetProtocolTcpUdp, Host: "4.4.4.4", Port: 531},
				false),
			Entry("tcp+udp without port, use default",
				"4.4.4.4",
				Upstream{Net: NetProtocolTcpUdp, Host: "4.4.4.4", Port: 53},
				false),
			Entry("tcp+udp with port",
				"tcp+udp:4.4.4.4:4711",
				Upstream{Net: NetProtocolTcpUdp, Host: "4.4.4.4", Port: 4711},
				false),
			Entry("tcp without port, use default",
				"4.4.4.4",
				Upstream{Net: NetProtocolTcpUdp, Host: "4.4.4.4", Port: 53},
				false),
			Entry("tcp-tls without port, use default",
				"tcp-tls:4.4.4.4",
				Upstream{Net: NetProtocolTcpTls, Host: "4.4.4.4", Port: 853},
				false),
			Entry("tcp-tls with common name",
				"tcp-tls:1.1.1.2#security.cloudflare-dns.com",
				Upstream{Net: NetProtocolTcpTls, Host: "1.1.1.2", Port: 853, CommonName: "security.cloudflare-dns.com"},
				false),
			Entry("DoH without port, use default",
				"https:4.4.4.4",
				Upstream{Net: NetProtocolHttps, Host: "4.4.4.4", Port: 443},
				false),
			Entry("DoH with port",
				"https:4.4.4.4:888",
				Upstream{Net: NetProtocolHttps, Host: "4.4.4.4", Port: 888},
				false),
			Entry("DoH named",
				"https://dns.google/dns-query",
				Upstream{Net: NetProtocolHttps, Host: "dns.google", Port: 443, Path: "/dns-query"},
				false),
			Entry("DoH named, path with multiple slashes",
				"https://dns.google/dns-query/a/b",
				Upstream{Net: NetProtocolHttps, Host: "dns.google", Port: 443, Path: "/dns-query/a/b"},
				false),
			Entry("DoH named with port",
				"https://dns.google:888/dns-query",
				Upstream{Net: NetProtocolHttps, Host: "dns.google", Port: 888, Path: "/dns-query"},
				false),
			Entry("empty",
				"",
				Upstream{Net: 0},
				true),
			Entry("udpIpv6WithPort",
				"tcp+udp:[fd00::6cd4:d7e0:d99d:2952]:53",
				Upstream{Net: NetProtocolTcpUdp, Host: "fd00::6cd4:d7e0:d99d:2952", Port: 53},
				false),
			Entry("udpIpv6WithPort2",
				"[2001:4860:4860::8888]:53",
				Upstream{Net: NetProtocolTcpUdp, Host: "2001:4860:4860::8888", Port: 53},
				false),
			Entry("default net, default port",
				"1.1.1.1",
				Upstream{Net: NetProtocolTcpUdp, Host: "1.1.1.1", Port: 53},
				false),
			Entry("wrong host name",
				"host$name",
				Upstream{},
				true),
			Entry("default net with port",
				"1.1.1.1:153",
				Upstream{Net: NetProtocolTcpUdp, Host: "1.1.1.1", Port: 153},
				false),
			Entry("with negative port",
				"tcp:4.4.4.4:-1",
				nil,
				true),
			Entry("with invalid port",
				"tcp:4.4.4.4:65536",
				nil,
				true),
			Entry("with not numeric port",
				"tcp:4.4.4.4:A636",
				nil,
				true),
			Entry("with wrong protocol",
				"bla:4.4.4.4:53",
				nil,
				true),
			Entry("tcp+udp",
				"tcp+udp:1.1.1.1:53",
				Upstream{Net: NetProtocolTcpUdp, Host: "1.1.1.1", Port: 53},
				false),
			Entry("tcp+udp default port",
				"tcp+udp:1.1.1.1",
				Upstream{Net: NetProtocolTcpUdp, Host: "1.1.1.1", Port: 53},
				false),
			Entry("defaultIpv6Short",
				"2620:fe::fe",
				Upstream{Net: NetProtocolTcpUdp, Host: "2620:fe::fe", Port: 53},
				false),
			Entry("defaultIpv6Short2",
				"2620:fe::9",
				Upstream{Net: NetProtocolTcpUdp, Host: "2620:fe::9", Port: 53},
				false),
			Entry("defaultIpv6WithPort",
				"[2620:fe::9]:55",
				Upstream{Net: NetProtocolTcpUdp, Host: "2620:fe::9", Port: 55},
				false),
		)

		DescribeTable("Upstream string representation",
			func(upstream Upstream, canonical string) {
				Expect(upstream.String()).To(Equal(canonical))

				if !upstream.IsDefault() {
					roundTripped, err := ParseUpstream(canonical)
					Expect(err).Should(Succeed())
					Expect(roundTripped).Should(Equal(upstream))
				}
			},
			Entry("Default",
				Upstream{}, "no upstream",
			),
			Entry("tcp+udp with port",
				Upstream{Net: NetProtocolTcpUdp, Host: "localhost", Port: 531},
				"tcp+udp:localhost:531",
			),
			Entry("tcp+udp default port",
				Upstream{Net: NetProtocolTcpUdp, Host: "localhost", Port: 53},
				"tcp+udp:localhost",
			),
			Entry("tcp-tls with port",
				Upstream{Net: NetProtocolTcpTls, Host: "localhost", Port: 888},
				"tcp-tls:localhost:888",
			),
			Entry("tcp-tls default port",
				Upstream{Net: NetProtocolTcpTls, Host: "localhost", Port: 853},
				"tcp-tls:localhost",
			),
			Entry("tcp+udp with other default port",
				Upstream{Net: NetProtocolTcpUdp, Host: "localhost", Port: 443},
				"tcp+udp:localhost:443"),
			Entry("https with port",
				Upstream{Net: NetProtocolHttps, Host: "localhost", Port: 888},
				"https://localhost:888",
			),
			Entry("https with path",
				Upstream{Net: NetProtocolHttps, Host: "localhost", Port: 443, Path: "/dns-query"},
				"https://localhost/dns-query",
			),
			Entry("https with path and port",
				Upstream{Net: NetProtocolHttps, Host: "localhost", Port: 888, Path: "/dns-query"},
				"https://localhost:888/dns-query",
			),
			Entry("tcp+udp IPv4 with port",
				Upstream{Net: NetProtocolTcpUdp, Host: "127.0.0.1", Port: 531},
				"tcp+udp:127.0.0.1:531",
			),
			Entry("tcp+udp IPv4 default port",
				Upstream{Net: NetProtocolTcpUdp, Host: "127.0.0.1", Port: 53},
				"tcp+udp:127.0.0.1",
			),
			Entry("tcp-tls IPv6 with port",
				Upstream{Net: NetProtocolTcpTls, Host: "fd00::6cd4:d7e0:d99d:2952", Port: 531},
				"tcp-tls:[fd00::6cd4:d7e0:d99d:2952]:531",
			),
			Entry("tcp-tls IPv6 default port",
				Upstream{Net: NetProtocolTcpTls, Host: "fd00::6cd4:d7e0:d99d:2952", Port: 853},
				"tcp-tls:[fd00::6cd4:d7e0:d99d:2952]",
			),
		)

		Describe("QTypeSet", func() {
			It("new should insert given qTypes", func() {
				set := NewQTypeSet(dns.Type(dns.TypeA))
				Expect(set).Should(HaveKey(QType(dns.TypeA)))
				Expect(set.Contains(dns.Type(dns.TypeA))).Should(BeTrue())

				Expect(set).ShouldNot(HaveKey(QType(dns.TypeAAAA)))
				Expect(set.Contains(dns.Type(dns.TypeAAAA))).ShouldNot(BeTrue())
			})

			It("should insert given qTypes", func() {
				set := NewQTypeSet()

				Expect(set).ShouldNot(HaveKey(QType(dns.TypeAAAA)))
				Expect(set.Contains(dns.Type(dns.TypeAAAA))).ShouldNot(BeTrue())

				set.Insert(dns.Type(dns.TypeAAAA))

				Expect(set).Should(HaveKey(QType(dns.TypeAAAA)))
				Expect(set.Contains(dns.Type(dns.TypeAAAA))).Should(BeTrue())
			})
		})
	})

	Describe("Environment", func() {
		When("Test config environment will be parsed", func() {
			It("should return a valid config struct", func() {
				setConfigEnvironment()
				_, err := LoadConfig("##ENVIRONMENT##", true)
				Expect(err).Should(Succeed())

				defaultTestFileConfig()
			})
		})
	})
})

func defaultTestFileConfig() {
	Expect(config.DNSPorts).Should(Equal(ListenConfig{"55553", ":55554", "[::1]:55555"}))
	Expect(config.Upstream.ExternalResolvers["default"]).Should(HaveLen(3))
	Expect(config.Upstream.ExternalResolvers["default"][0].Host).Should(Equal("8.8.8.8"))
	Expect(config.Upstream.ExternalResolvers["default"][1].Host).Should(Equal("8.8.4.4"))
	Expect(config.Upstream.ExternalResolvers["default"][2].Host).Should(Equal("1.1.1.1"))
	Expect(config.CustomDNS.Mapping.HostIPs).Should(HaveLen(2))
	Expect(config.CustomDNS.Mapping.HostIPs["my.duckdns.org"][0]).Should(Equal(net.ParseIP("192.168.178.3")))
	Expect(config.CustomDNS.Mapping.HostIPs["multiple.ips"][0]).Should(Equal(net.ParseIP("192.168.178.3")))
	Expect(config.CustomDNS.Mapping.HostIPs["multiple.ips"][1]).Should(Equal(net.ParseIP("192.168.178.4")))
	Expect(config.CustomDNS.Mapping.HostIPs["multiple.ips"][2]).Should(Equal(
		net.ParseIP("2001:0db8:85a3:08d3:1319:8a2e:0370:7344")))
	Expect(config.Conditional.Mapping.Upstreams).Should(HaveLen(2))
	Expect(config.Conditional.Mapping.Upstreams["fritz.box"]).Should(HaveLen(1))
	Expect(config.Conditional.Mapping.Upstreams["multiple.resolvers"]).Should(HaveLen(2))
	Expect(config.ClientLookup.Upstream.Host).Should(Equal("192.168.178.1"))
	Expect(config.ClientLookup.SingleNameOrder).Should(Equal([]uint{2, 1}))
	Expect(config.Blocking.BlackLists).Should(HaveLen(2))
	Expect(config.Blocking.WhiteLists).Should(HaveLen(1))
	Expect(config.Blocking.ClientGroupsBlock).Should(HaveLen(2))
	Expect(config.Blocking.BlockTTL).Should(Equal(Duration(time.Minute)))
	Expect(config.Blocking.RefreshPeriod).Should(Equal(Duration(2 * time.Hour)))
	Expect(config.Filtering.QueryTypes).Should(HaveLen(2))

	Expect(config.Caching.MaxCachingTime).Should(Equal(Duration(0)))
	Expect(config.Caching.MinCachingTime).Should(Equal(Duration(0)))

	Expect(config.DoHUserAgent).Should(Equal("testBlocky"))
	Expect(config.MinTLSServeVer).Should(Equal("1.3"))
	Expect(config.StartVerifyUpstream).Should(BeFalse())

	Expect(GetConfig()).Should(Not(BeNil()))
}

func writeConfigYml(tmpDir *helpertest.TmpFolder) *helpertest.TmpFile {
	return tmpDir.CreateStringFile("config.yml",
		"upstream:",
		"  default:",
		"    - tcp+udp:8.8.8.8",
		"    - tcp+udp:8.8.4.4",
		"    - 1.1.1.1",
		"customDNS:",
		"  mapping:",
		"    my.duckdns.org: 192.168.178.3",
		"    multiple.ips: 192.168.178.3,192.168.178.4,2001:0db8:85a3:08d3:1319:8a2e:0370:7344",
		"conditional:",
		"  mapping:",
		"    fritz.box: tcp+udp:192.168.178.1",
		"    multiple.resolvers: tcp+udp:192.168.178.1,tcp+udp:192.168.178.2",
		"filtering:",
		"  queryTypes:",
		"    - AAAA",
		"    - A",
		"blocking:",
		"  blackLists:",
		"    ads:",
		"      - https://s3.amazonaws.com/lists.disconnect.me/simple_ad.txt",
		"      - https://raw.githubusercontent.com/StevenBlack/hosts/master/hosts",
		"      - https://mirror1.malwaredomains.com/files/justdomains",
		"      - http://sysctl.org/cameleon/hosts",
		"      - https://zeustracker.abuse.ch/blocklist.php?download=domainblocklist",
		"      - https://s3.amazonaws.com/lists.disconnect.me/simple_tracking.txt",
		"    special:",
		"      - https://hosts-file.net/ad_servers.txt",
		"  whiteLists:",
		"    ads:",
		"      - whitelist.txt",
		"  clientGroupsBlock:",
		"    default:",
		"      - ads",
		"      - special",
		"    Laptop-D.fritz.box:",
		"      - ads",
		"  blockTTL: 1m",
		"  refreshPeriod: 120",
		"clientLookup:",
		"  upstream: 192.168.178.1",
		"  singleNameOrder:",
		"    - 2",
		"    - 1",
		"queryLog:",
		"  type: csv-client",
		"  target: /opt/log",
		"port: 55553,:55554,[::1]:55555",
		"logLevel: debug",
		"dohUserAgent: testBlocky",
		"minTlsServeVersion: 1.3",
		"startVerifyUpstream: false")
}

func writeConfigDir(tmpDir *helpertest.TmpFolder) error {
	f1 := tmpDir.CreateStringFile("config1.yaml",
		"upstream:",
		"  default:",
		"    - tcp+udp:8.8.8.8",
		"    - tcp+udp:8.8.4.4",
		"    - 1.1.1.1",
		"customDNS:",
		"  mapping:",
		"    my.duckdns.org: 192.168.178.3",
		"    multiple.ips: 192.168.178.3,192.168.178.4,2001:0db8:85a3:08d3:1319:8a2e:0370:7344",
		"conditional:",
		"  mapping:",
		"    fritz.box: tcp+udp:192.168.178.1",
		"    multiple.resolvers: tcp+udp:192.168.178.1,tcp+udp:192.168.178.2",
		"filtering:",
		"  queryTypes:",
		"    - AAAA",
		"    - A")
	if f1.Error != nil {
		return f1.Error
	}

	f2 := tmpDir.CreateStringFile("config2.yaml",
		"blocking:",
		"  blackLists:",
		"    ads:",
		"      - https://s3.amazonaws.com/lists.disconnect.me/simple_ad.txt",
		"      - https://raw.githubusercontent.com/StevenBlack/hosts/master/hosts",
		"      - https://mirror1.malwaredomains.com/files/justdomains",
		"      - http://sysctl.org/cameleon/hosts",
		"      - https://zeustracker.abuse.ch/blocklist.php?download=domainblocklist",
		"      - https://s3.amazonaws.com/lists.disconnect.me/simple_tracking.txt",
		"    special:",
		"      - https://hosts-file.net/ad_servers.txt",
		"  whiteLists:",
		"    ads:",
		"      - whitelist.txt",
		"  clientGroupsBlock:",
		"    default:",
		"      - ads",
		"      - special",
		"    Laptop-D.fritz.box:",
		"      - ads",
		"  blockTTL: 1m",
		"  refreshPeriod: 120",
		"clientLookup:",
		"  upstream: 192.168.178.1",
		"  singleNameOrder:",
		"    - 2",
		"    - 1",
		"queryLog:",
		"  type: csv-client",
		"  target: /opt/log",
		"port: 55553,:55554,[::1]:55555",
		"logLevel: debug",
		"dohUserAgent: testBlocky",
		"minTlsServeVersion: 1.3",
		"startVerifyUpstream: false")

	return f2.Error
}

func setConfigEnvironment() {
	setBlockyEnv("CONFIG_FILE", "##ENVIRONMENT##")

	setBlockyEnv("UPSTREAM_default_1", "tcp+udp:8.8.8.8")
	setBlockyEnv("UPSTREAM_default_2", "tcp+udp:8.8.4.4")
	setBlockyEnv("UPSTREAM_default_3", "1.1.1.1")

	setBlockyEnv("CUSTOMDNS_MAPPING_my.duckdns.org_1", "192.168.178.3")
	setBlockyEnv("CUSTOMDNS_MAPPING_multiple.ips_1", "192.168.178.3")
	setBlockyEnv("CUSTOMDNS_MAPPING_multiple.ips_2", "192.168.178.4")
	setBlockyEnv("CUSTOMDNS_MAPPING_multiple.ips_3", "2001:0db8:85a3:08d3:1319:8a2e:0370:7344")

	setBlockyEnv("CONDITIONAL_MAPPING_fritz.box", "tcp+udp:192.168.178.1")
	setBlockyEnv("CONDITIONAL_MAPPING_multiple.resolvers_1", "tcp+udp:192.168.178.1")
	setBlockyEnv("CONDITIONAL_MAPPING_multiple.resolvers_2", "tcp+udp:192.168.178.2")

	setBlockyEnv("FILTERING_QUERYTYPES_1", "AAAA")
	setBlockyEnv("FILTERING_QUERYTYPES_2", "A")

	setBlockyEnv("BLOCKING_BLACKLISTS_ADS_1", "https://s3.amazonaws.com/lists.disconnect.me/simple_ad.txt")
	setBlockyEnv("BLOCKING_BLACKLISTS_ADS_2", "https://raw.githubusercontent.com/StevenBlack/hosts/master/hosts")
	setBlockyEnv("BLOCKING_BLACKLISTS_ADS_3", "https://mirror1.malwaredomains.com/files/justdomains")
	setBlockyEnv("BLOCKING_BLACKLISTS_ADS_4", "http://sysctl.org/cameleon/hosts")
	setBlockyEnv("BLOCKING_BLACKLISTS_ADS_5", "https://zeustracker.abuse.ch/blocklist.php?download=domainblocklist")
	setBlockyEnv("BLOCKING_BLACKLISTS_ADS_6", "https://s3.amazonaws.com/lists.disconnect.me/simple_tracking.txt")

	setBlockyEnv("BLOCKING_BLACKLISTS_SPECIAL_1", "https://hosts-file.net/ad_servers.txt")

	setBlockyEnv("BLOCKING_WHITELISTS_ADS_1", "whitelist.txt")

	setBlockyEnv("BLOCKING_CLIENTGROUPSBLOCK_DEFAULT_1", "ads")
	setBlockyEnv("BLOCKING_CLIENTGROUPSBLOCK_DEFAULT_2", "special")

	setBlockyEnv("BLOCKING_CLIENTGROUPSBLOCK_Laptop-D.fritz.box_1", "ads")

	setBlockyEnv("BLOCKING_BLOCKTTL", "1m")
	setBlockyEnv("BLOCKING_REFRESHPERIOD", "120")

	setBlockyEnv("CLIENTLOOKUP_UPSTREAM", "192.168.178.1")
	setBlockyEnv("CLIENTLOOKUP_SINGLENAMEORDER_1", "2")
	setBlockyEnv("CLIENTLOOKUP_SINGLENAMEORDER_2", "1")

	setBlockyEnv("QUERYLOG_TYPE", "csv-client")
	setBlockyEnv("QUERYLOG_TARGET", "/opt/log")

	setBlockyEnv("PORT_1", "55553")
	setBlockyEnv("PORT_2", ":55554")
	setBlockyEnv("PORT_3", "[::1]:55555")

	setBlockyEnv("LOGLEVEL", "debug")
	setBlockyEnv("DOHUSERAGENT", "testBlocky")
	setBlockyEnv("MINTLSSERVEVERSION", "1.3")
	setBlockyEnv("STARTVERIFYUPSTREAM", "false")
}

func setBlockyEnv(name, value string) {
	os.Setenv(fmt.Sprintf("BLOCKY_%s", name), value)
}<|MERGE_RESOLUTION|>--- conflicted
+++ resolved
@@ -21,21 +21,17 @@
 		err error
 	)
 
-<<<<<<< HEAD
 	Describe("Filesystem", func() {
 		var (
 			tmpDir *helpertest.TmpFolder
 		)
-=======
-	BeforeEach(func() {
-		tmpDir = helpertest.NewTmpFolder("config")
-		Expect(tmpDir.Error).Should(Succeed())
-		DeferCleanup(tmpDir.Clean)
-	})
 
 	Describe("Deprecated parameters are converted", func() {
 		var c Config
 		BeforeEach(func() {
+			tmpDir = helpertest.NewTmpFolder("config")
+			Expect(tmpDir.Error).Should(Succeed())
+			DeferCleanup(tmpDir.Clean)
 			err := defaults.Set(&c)
 			Expect(err).Should(Succeed())
 		})
@@ -49,6 +45,11 @@
 			})
 		})
 
+		Describe("Creation of Config", func() {
+			When("Test config file will be parsed", func() {
+				It("should return a valid config struct", func() {
+					confFile := writeConfigYml(tmpDir)
+					Expect(confFile.Error).Should(Succeed())
 		When("parameter 'failStartOnListError' is set", func() {
 			BeforeEach(func() {
 				c.Blocking = BlockingConfig{
@@ -136,27 +137,6 @@
 		})
 	})
 
-	Describe("Creation of Config", func() {
-		When("Test config file will be parsed", func() {
-			It("should return a valid config struct", func() {
-				confFile := writeConfigYml(tmpDir)
-				Expect(confFile.Error).Should(Succeed())
-
-				_, err = LoadConfig(confFile.Path, true)
-				Expect(err).Should(Succeed())
->>>>>>> 48e5d37d
-
-		BeforeEach(func() {
-			tmpDir = helpertest.NewTmpFolder("config")
-			Expect(tmpDir.Error).Should(Succeed())
-			DeferCleanup(tmpDir.Clean)
-		})
-
-		Describe("Creation of Config", func() {
-			When("Test config file will be parsed", func() {
-				It("should return a valid config struct", func() {
-					confFile := writeConfigYml(tmpDir)
-					Expect(confFile.Error).Should(Succeed())
 
 					_, err = LoadConfig(confFile.Path, true)
 					Expect(err).Should(Succeed())
@@ -191,143 +171,43 @@
 					Expect(err).Should(Succeed())
 				})
 
-<<<<<<< HEAD
 				It("should ignore non regular files", func() {
 					err = writeConfigDir(tmpDir)
 					Expect(err).Should(Succeed())
 
 					tmpDir.CreateSubFolder("subfolder")
 					tmpDir.CreateSubFolder("subfolder.yml")
-=======
-				_, err := LoadConfig(tmpDir.Path, true)
-				Expect(err).Should(Succeed())
-			})
-		})
-		When("Config folder does not exist", func() {
-			It("should fail", func() {
-				_, err := LoadConfig(tmpDir.JoinPath("does-not-exist-config/"), true)
-				Expect(err).Should(Not(Succeed()))
-			})
-		})
-		When("config file is malformed", func() {
-			It("should return error", func() {
-				cfgFile := tmpDir.CreateStringFile("config.yml", "malformed_config")
-				Expect(cfgFile.Error).Should(Succeed())
-
-				_, err = LoadConfig(cfgFile.Path, true)
-				Expect(err).Should(HaveOccurred())
-				Expect(err.Error()).Should(ContainSubstring("wrong file structure"))
-			})
-		})
-		When("duration is in wrong format", func() {
-			It("should return error", func() {
-				cfg := Config{}
-				data := `blocking:
-  refreshPeriod: wrongduration`
-				err := unmarshalConfig([]byte(data), &cfg)
-				Expect(err).Should(HaveOccurred())
-				Expect(err.Error()).Should(ContainSubstring("invalid duration \"wrongduration\""))
-			})
-		})
-		When("CustomDNS hast wrong IP defined", func() {
-			It("should return error", func() {
-				cfg := Config{}
-				data := `customDNS:
-  mapping:
-    someDomain: 192.168.178.WRONG`
-				err := unmarshalConfig([]byte(data), &cfg)
-				Expect(err).Should(HaveOccurred())
-				Expect(err.Error()).Should(ContainSubstring("invalid IP address '192.168.178.WRONG'"))
-			})
-		})
-		When("Conditional mapping hast wrong defined upstreams", func() {
-			It("should return error", func() {
-				cfg := Config{}
-				data := `conditional:
-  mapping:
-    multiple.resolvers: 192.168.178.1,wrongprotocol:4.4.4.4:53`
-				err := unmarshalConfig([]byte(data), &cfg)
-				Expect(err).Should(HaveOccurred())
-				Expect(err.Error()).Should(ContainSubstring("wrong host name 'wrongprotocol:4.4.4.4:53'"))
-			})
-		})
-		When("Wrong upstreams are defined", func() {
-			It("should return error", func() {
-				cfg := Config{}
-				data := `upstream:
-  default:
-    - 8.8.8.8
-    - wrongprotocol:8.8.4.4
-    - 1.1.1.1`
-				err := unmarshalConfig([]byte(data), &cfg)
-				Expect(err).Should(HaveOccurred())
-				Expect(err.Error()).Should(ContainSubstring("can't convert upstream 'wrongprotocol:8.8.4.4'"))
-			})
-		})
-		When("Wrong filtering is defined", func() {
-			It("should return error", func() {
-				cfg := Config{}
-				data := `filtering:
-  queryTypes:
-    - invalidqtype
-`
-				err := unmarshalConfig([]byte(data), &cfg)
-				Expect(err).Should(HaveOccurred())
-				Expect(err.Error()).Should(ContainSubstring("unknown DNS query type: 'invalidqtype'"))
-			})
-		})
-
-		When("bootstrapDns is defined", func() {
-			It("should be backwards compatible", func() {
-				cfg := Config{}
-				data := "bootstrapDns: 0.0.0.0"
->>>>>>> 48e5d37d
 
 					_, err := LoadConfig(tmpDir.Path, true)
 					Expect(err).Should(Succeed())
 				})
 			})
-<<<<<<< HEAD
 			When("Config folder does not exist", func() {
 				It("should fail", func() {
 					_, err := LoadConfig(tmpDir.JoinPath("does-not-exist-config/"), true)
 					Expect(err).Should(Not(Succeed()))
 				})
-=======
-			It("should be backwards compatible", func() {
-				cfg := Config{}
-				data := `
-bootstrapDns:
-  upstream: tcp-tls:dns.example.com
-  ips:
-    - 0.0.0.0
-`
-				err := unmarshalConfig([]byte(data), &cfg)
-				Expect(err).ShouldNot(HaveOccurred())
-				Expect(cfg.BootstrapDNS.Upstream.Host).Should(Equal("dns.example.com"))
-				Expect(cfg.BootstrapDNS.IPs).Should(HaveLen(1))
->>>>>>> 48e5d37d
 			})
 			When("config file is malformed", func() {
 				It("should return error", func() {
 					cfgFile := tmpDir.CreateStringFile("config.yml", "malformed_config")
 					Expect(cfgFile.Error).Should(Succeed())
 
-<<<<<<< HEAD
 					_, err = LoadConfig(cfgFile.Path, true)
 					Expect(err).Should(HaveOccurred())
 					Expect(err.Error()).Should(ContainSubstring("can't read config file"))
 				})
-=======
-		When("config is not YAML", func() {
-			It("should return error", func() {
-				cfg := Config{}
-				data := `///`
-				err := unmarshalConfig([]byte(data), &cfg)
-				Expect(err).Should(HaveOccurred())
-				Expect(err.Error()).Should(ContainSubstring("cannot unmarshal !!str `///`"))
->>>>>>> 48e5d37d
-			})
+			})
+		})
+		When("duration is in wrong format", func() {
+			It("should return error", func() {
+				cfg := Config{}
+				data :=
+					`blocking:
+  refreshPeriod: wrongduration`
+				err := unmarshalConfig([]byte(data), &cfg)
+				Expect(err).Should(HaveOccurred())
+				Expect(err.Error()).Should(ContainSubstring("invalid duration \"wrongduration\""))
 			When("duration is in wrong format", func() {
 				It("should return error", func() {
 					cfgFile := tmpDir.CreateStringFile("config.yml",
@@ -335,12 +215,72 @@
 						"  refreshPeriod: wrongduration")
 					Expect(cfgFile.Error).Should(Succeed())
 
-<<<<<<< HEAD
 					_, err = LoadConfig(cfgFile.Path, true)
 					Expect(err).Should(HaveOccurred())
 					Expect(err.Error()).Should(ContainSubstring("parsing \"wrongduration\": invalid syntax"))
 				})
-			})
+		})
+		When("duration is in wrong format", func() {
+			It("should return error", func() {
+				cfg := Config{}
+				data := `blocking:
+  refreshPeriod: wrongduration`
+				err := unmarshalConfig([]byte(data), &cfg)
+				Expect(err).Should(HaveOccurred())
+				Expect(err.Error()).Should(ContainSubstring("invalid duration \"wrongduration\""))
+			})
+		})
+		When("CustomDNS hast wrong IP defined", func() {
+			It("should return error", func() {
+				cfg := Config{}
+				data :=
+					`customDNS:
+  mapping:
+    someDomain: 192.168.178.WRONG`
+				err := unmarshalConfig([]byte(data), &cfg)
+				Expect(err).Should(HaveOccurred())
+				Expect(err.Error()).Should(ContainSubstring("invalid IP address '192.168.178.WRONG'"))
+			})
+		})
+		When("Conditional mapping hast wrong defined upstreams", func() {
+			It("should return error", func() {
+				cfg := Config{}
+				data :=
+					`conditional:
+  mapping:
+    multiple.resolvers: 192.168.178.1,wrongprotocol:4.4.4.4:53`
+				err := unmarshalConfig([]byte(data), &cfg)
+				Expect(err).Should(HaveOccurred())
+				Expect(err.Error()).Should(ContainSubstring("wrong host name 'wrongprotocol:4.4.4.4:53'"))
+			})
+		})
+		When("Wrong upstreams are defined", func() {
+			It("should return error", func() {
+				cfg := Config{}
+				data :=
+					`upstream:
+  default:
+    - 8.8.8.8
+    - wrongprotocol:8.8.4.4
+    - 1.1.1.1`
+				err := unmarshalConfig([]byte(data), &cfg)
+				Expect(err).Should(HaveOccurred())
+				Expect(err.Error()).Should(ContainSubstring("can't convert upstream 'wrongprotocol:8.8.4.4'"))
+			})
+		})
+		When("Wrong filtering is defined", func() {
+			It("should return error", func() {
+				cfg := Config{}
+				data :=
+					`filtering:
+  queryTypes:
+    - invalidqtype
+`
+				err := unmarshalConfig([]byte(data), &cfg)
+				Expect(err).Should(HaveOccurred())
+				Expect(err.Error()).Should(ContainSubstring("unknown DNS query type: 'invalidqtype'"))
+			})
+		})
 			When("CustomDNS hast wrong IP defined", func() {
 				It("should return error", func() {
 					cfgFile := tmpDir.CreateStringFile("config.yml",
@@ -348,12 +288,90 @@
 						"  mapping:",
 						"    someDomain: 192.168.178.WRONG")
 					Expect(cfgFile.Error).Should(Succeed())
-
+		})
+		When("CustomDNS hast wrong IP defined", func() {
+			It("should return error", func() {
+				cfg := Config{}
+				data := `customDNS:
+  mapping:
+    someDomain: 192.168.178.WRONG`
+				err := unmarshalConfig([]byte(data), &cfg)
+				Expect(err).Should(HaveOccurred())
+				Expect(err.Error()).Should(ContainSubstring("invalid IP address '192.168.178.WRONG'"))
+			})
+		})
+		When("Conditional mapping hast wrong defined upstreams", func() {
+			It("should return error", func() {
+				cfg := Config{}
+				data := `conditional:
+  mapping:
+    multiple.resolvers: 192.168.178.1,wrongprotocol:4.4.4.4:53`
+				err := unmarshalConfig([]byte(data), &cfg)
+				Expect(err).Should(HaveOccurred())
+				Expect(err.Error()).Should(ContainSubstring("wrong host name 'wrongprotocol:4.4.4.4:53'"))
+			})
+		})
+		When("Wrong upstreams are defined", func() {
+			It("should return error", func() {
+				cfg := Config{}
+				data := `upstream:
+  default:
+    - 8.8.8.8
+    - wrongprotocol:8.8.4.4
+    - 1.1.1.1`
+				err := unmarshalConfig([]byte(data), &cfg)
+				Expect(err).Should(HaveOccurred())
+				Expect(err.Error()).Should(ContainSubstring("can't convert upstream 'wrongprotocol:8.8.4.4'"))
+			})
+		})
+		When("Wrong filtering is defined", func() {
+			It("should return error", func() {
+				cfg := Config{}
+				data := `filtering:
+  queryTypes:
+    - invalidqtype
+`
+				err := unmarshalConfig([]byte(data), &cfg)
+				Expect(err).Should(HaveOccurred())
+				Expect(err.Error()).Should(ContainSubstring("unknown DNS query type: 'invalidqtype'"))
+			})
+		})
+
+		When("bootstrapDns is defined", func() {
+			It("should is backwards compatible", func() {
+				cfg := Config{}
+				data := "bootstrapDns: 0.0.0.0"
+
+				err := unmarshalConfig([]byte(data), &cfg)
+				Expect(err).ShouldNot(HaveOccurred())
+				Expect(cfg.BootstrapDNS.Upstream.Host).Should(Equal("0.0.0.0"))
 					_, err = LoadConfig(cfgFile.Path, true)
 					Expect(err).Should(HaveOccurred())
 					Expect(err.Error()).Should(ContainSubstring("invalid IP address: 192.168.178.WRONG"))
 				})
-			})
+		When("bootstrapDns is defined", func() {
+			It("should be backwards compatible", func() {
+				cfg := Config{}
+				data := "bootstrapDns: 0.0.0.0"
+
+				err := unmarshalConfig([]byte(data), &cfg)
+				Expect(err).ShouldNot(HaveOccurred())
+				Expect(cfg.BootstrapDNS.Upstream.Host).Should(Equal("0.0.0.0"))
+			})
+			It("should is backwards compatible", func() {
+				cfg := Config{}
+				data := `
+bootstrapDns:
+  upstream: tcp-tls:dns.example.com
+  ips:
+    - 0.0.0.0
+`
+				err := unmarshalConfig([]byte(data), &cfg)
+				Expect(err).ShouldNot(HaveOccurred())
+				Expect(cfg.BootstrapDNS.Upstream.Host).Should(Equal("dns.example.com"))
+				Expect(cfg.BootstrapDNS.IPs).Should(HaveLen(1))
+			})
+		})
 			When("Conditional mapping hast wrong defined upstreams", func() {
 				It("should return error", func() {
 					cfgFile := tmpDir.CreateStringFile("config.yml",
@@ -361,11 +379,40 @@
 						"  mapping:",
 						"    multiple.resolvers: 192.168.178.1,wrongprotocol:4.4.4.4:53")
 					Expect(cfgFile.Error).Should(Succeed())
-
+			It("should be backwards compatible", func() {
+				cfg := Config{}
+				data := `
+bootstrapDns:
+  upstream: tcp-tls:dns.example.com
+  ips:
+    - 0.0.0.0
+`
+				err := unmarshalConfig([]byte(data), &cfg)
+				Expect(err).ShouldNot(HaveOccurred())
+				Expect(cfg.BootstrapDNS.Upstream.Host).Should(Equal("dns.example.com"))
+				Expect(cfg.BootstrapDNS.IPs).Should(HaveLen(1))
+			})
+		})
+
+		When("config is not YAML", func() {
+			It("should return error", func() {
+				cfg := Config{}
+				data :=
+					`///`
+				err := unmarshalConfig([]byte(data), &cfg)
+				Expect(err).Should(HaveOccurred())
+				Expect(err.Error()).Should(ContainSubstring("cannot unmarshal !!str `///`"))
 					_, err = LoadConfig(cfgFile.Path, true)
 					Expect(err).Should(HaveOccurred())
 					Expect(err.Error()).Should(ContainSubstring("wrong host name"))
 				})
+		When("config is not YAML", func() {
+			It("should return error", func() {
+				cfg := Config{}
+				data := `///`
+				err := unmarshalConfig([]byte(data), &cfg)
+				Expect(err).Should(HaveOccurred())
+				Expect(err.Error()).Should(ContainSubstring("cannot unmarshal !!str `///`"))
 			})
 			When("Wrong upstreams are defined", func() {
 				It("should return error", func() {
@@ -377,6 +424,38 @@
 						"    - 1.1.1.1")
 					Expect(cfgFile.Error).Should(Succeed())
 
+		When("Deprecated parameter 'disableIPv6' is set", func() {
+			It("should add 'AAAA' to filter.queryTypes", func() {
+				c := &Config{
+					DisableIPv6: true,
+				}
+				validateConfig(c)
+				Expect(c.Filtering.QueryTypes).Should(HaveKey(QType(dns.TypeAAAA)))
+				Expect(c.Filtering.QueryTypes.Contains(dns.Type(dns.TypeAAAA))).Should(BeTrue())
+			})
+		})
+
+		When("Deprecated parameter 'failStartOnListError' is set", func() {
+			var (
+				c Config
+			)
+			BeforeEach(func() {
+				c = Config{
+					Blocking: BlockingConfig{
+						FailStartOnListError: true,
+						StartStrategy:        StartStrategyTypeBlocking,
+					},
+				}
+			})
+			It("should change StartStrategy blocking to failOnError", func() {
+				validateConfig(&c)
+				Expect(c.Blocking.StartStrategy).Should(Equal(StartStrategyTypeFailOnError))
+			})
+			It("shouldn't change StartStrategy if set to fast", func() {
+				c.Blocking.StartStrategy = StartStrategyTypeFast
+				validateConfig(&c)
+				Expect(c.Blocking.StartStrategy).Should(Equal(StartStrategyTypeFast))
+			})
 					_, err = LoadConfig(cfgFile.Path, true)
 					Expect(err).Should(HaveOccurred())
 					Expect(err.Error()).Should(ContainSubstring("can't convert port to number"))
@@ -394,14 +473,12 @@
 					Expect(err).Should(HaveOccurred())
 					Expect(err.Error()).Should(ContainSubstring("unknown DNS query type: invalidqtype"))
 				})
-=======
+			})
 		When("config directory does not exist", func() {
 			It("should return error", func() {
 				_, err = LoadConfig(tmpDir.JoinPath("config.yml"), true)
 				Expect(err).Should(HaveOccurred())
 				Expect(err.Error()).Should(ContainSubstring("no such file or directory"))
->>>>>>> 48e5d37d
-			})
 
 			When("bootstrapDns is defined", func() {
 				It("should is backwards compatible", func() {
@@ -409,7 +486,11 @@
 						"bootstrapDns: 0.0.0.0")
 					Expect(cfgFile.Error).Should(Succeed())
 
-<<<<<<< HEAD
+		When("config directory does not exist", func() {
+			It("should return error", func() {
+				_, err = LoadConfig(tmpDir.JoinPath("config.yml"), true)
+				Expect(err).Should(HaveOccurred())
+				Expect(err.Error()).Should(ContainSubstring("no such file or directory"))
 					cfg, err := LoadConfig(cfgFile.Path, true)
 					Expect(err).ShouldNot(HaveOccurred())
 					Expect(cfg.BootstrapDNS.Upstream.Host).Should(Equal("0.0.0.0"))
@@ -422,41 +503,43 @@
 						"    - 0.0.0.0")
 					Expect(cfgFile.Error).Should(Succeed())
 
+			It("should use default config if config is not mandatory", func() {
+				_, err = LoadConfig(tmpDir.JoinPath("config.yml"), false)
+
+				Expect(err).Should(Succeed())
+				Expect(config.LogLevel).Should(Equal(LevelInfo))
 					cfg, err := LoadConfig(cfgFile.Path, true)
 					Expect(err).ShouldNot(HaveOccurred())
 					Expect(cfg.BootstrapDNS.Upstream.Host).Should(Equal("dns.example.com"))
 					Expect(cfg.BootstrapDNS.IPs).Should(HaveLen(1))
 				})
-=======
+			It("should use default config if config is not mandatory", func() {
+				_, err = LoadConfig(tmpDir.JoinPath("config.yml"), false)
+
 				Expect(err).Should(Succeed())
 				Expect(config.LogLevel).Should(Equal(log.LevelInfo))
->>>>>>> 48e5d37d
-			})
-
-<<<<<<< HEAD
+			})
+
 			When("config is not YAML", func() {
 				It("should return error", func() {
 					cfgFile := tmpDir.CreateStringFile("config.yml",
 						"///")
 					Expect(cfgFile.Error).Should(Succeed())
 
+					return nil
+
 					_, err = LoadConfig(cfgFile.Path, true)
 					Expect(err).Should(HaveOccurred())
 					Expect(err.Error()).Should(ContainSubstring("cannot unmarshal !!str `///`"))
-=======
-	Describe("YAML parsing", func() {
-		Context("upstream", func() {
-			It("should create the upstream struct with data", func() {
+					return nil
+				})
+			})
+
+			It("should fail if the upstream is in wrong format", func() {
 				u := &Upstream{}
 				err := u.UnmarshalYAML(func(i interface{}) error {
-					*i.(*string) = "tcp+udp:1.2.3.4"
-
-					return nil
->>>>>>> 48e5d37d
-				})
-			})
-
-<<<<<<< HEAD
+					return errors.New("some err")
+
 			When("Deprecated parameter 'disableIPv6' is set", func() {
 				It("should add 'AAAA' to filter.queryTypes", func() {
 					c := &Config{
@@ -465,12 +548,10 @@
 					validateConfig(c)
 					Expect(c.Filtering.QueryTypes).Should(HaveKey(QType(dns.TypeAAAA)))
 					Expect(c.Filtering.QueryTypes.Contains(dns.Type(dns.TypeAAAA))).Should(BeTrue())
-=======
 			It("should fail if the upstream is in wrong format", func() {
 				u := &Upstream{}
 				err := u.UnmarshalYAML(func(i interface{}) error {
 					return errors.New("some err")
->>>>>>> 48e5d37d
 				})
 			})
 
@@ -497,7 +578,6 @@
 				})
 			})
 
-<<<<<<< HEAD
 			When("config directory does not exist", func() {
 				It("should return error", func() {
 					_, err = LoadConfig(tmpDir.JoinPath("config.yml"), true)
@@ -506,53 +586,23 @@
 
 				})
 
+					return nil
+				})
+				Expect(err).Should(HaveOccurred())
+				Expect(err).Should(MatchError("time: invalid duration \"wrong\""))
+
 				It("should use default config if config is not mandatory", func() {
 					_, err = LoadConfig(tmpDir.JoinPath("config.yml"), false)
-=======
+
 					return nil
 				})
 				Expect(err).Should(HaveOccurred())
 				Expect(err).Should(MatchError("time: invalid duration \"wrong\""))
-			})
-			It("should fail if wrong YAML format", func() {
-				d := Duration(0)
-				err := d.UnmarshalYAML(func(i interface{}) error {
-					return errors.New("some err")
-				})
-				Expect(err).Should(HaveOccurred())
-				Expect(err).Should(MatchError("some err"))
-			})
-		})
-		Context("ConditionalUpstreamMapping", func() {
-			It("Should parse config as map", func() {
-				c := &ConditionalUpstreamMapping{}
-				err := c.UnmarshalYAML(func(i interface{}) error {
-					*i.(*map[string]string) = map[string]string{"key": "1.2.3.4"}
->>>>>>> 48e5d37d
-
 					Expect(err).Should(Succeed())
 					Expect(config.LogLevel).Should(Equal(LevelInfo))
 				})
-<<<<<<< HEAD
-=======
-				Expect(err).Should(Succeed())
-				Expect(c.Upstreams).Should(HaveLen(1))
-				Expect(c.Upstreams["key"]).Should(HaveLen(1))
-				Expect(c.Upstreams["key"][0]).Should(Equal(Upstream{
-					Net: NetProtocolTcpUdp, Host: "1.2.3.4", Port: 53,
-				}))
-			})
-			It("should fail if wrong YAML format", func() {
-				c := &ConditionalUpstreamMapping{}
-				err := c.UnmarshalYAML(func(i interface{}) error {
-					return errors.New("some err")
-				})
-				Expect(err).Should(HaveOccurred())
-				Expect(err).Should(MatchError("some err"))
->>>>>>> 48e5d37d
-			})
-		})
-
+			})
+		})
 		Describe("YAML parsing", func() {
 			Context("ConditionalUpstreamMapping", func() {
 				It("Should parse config as map", func() {
@@ -568,6 +618,16 @@
 					Expect(c.Upstreams["key"][0]).Should(Equal(Upstream{
 						Net: NetProtocolTcpUdp, Host: "1.2.3.4", Port: 53}))
 				})
+				Expect(err).Should(Succeed())
+				Expect(c.Upstreams).Should(HaveLen(1))
+				Expect(c.Upstreams["key"]).Should(HaveLen(1))
+				Expect(c.Upstreams["key"][0]).Should(Equal(Upstream{
+					Net: NetProtocolTcpUdp, Host: "1.2.3.4", Port: 53}))
+			})
+			It("should fail if wrong YAML format", func() {
+				c := &ConditionalUpstreamMapping{}
+				err := c.UnmarshalYAML(func(i interface{}) error {
+					return errors.New("some err")
 				It("should fail if wrong YAML format", func() {
 					c := &ConditionalUpstreamMapping{}
 					err := c.UnmarshalYAML(func(i interface{}) error {
@@ -575,6 +635,17 @@
 					})
 					Expect(err).Should(HaveOccurred())
 					Expect(err).Should(MatchError("some err"))
+				Expect(err).Should(Succeed())
+				Expect(c.Upstreams).Should(HaveLen(1))
+				Expect(c.Upstreams["key"]).Should(HaveLen(1))
+				Expect(c.Upstreams["key"][0]).Should(Equal(Upstream{
+					Net: NetProtocolTcpUdp, Host: "1.2.3.4", Port: 53,
+				}))
+			})
+			It("should fail if wrong YAML format", func() {
+				c := &ConditionalUpstreamMapping{}
+				err := c.UnmarshalYAML(func(i interface{}) error {
+					return errors.New("some err")
 				})
 			})
 			Context("CustomDNSMapping", func() {
