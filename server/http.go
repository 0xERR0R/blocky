--- conflicted
+++ resolved
@@ -20,19 +20,11 @@
 func newHTTPServer(name string, handler http.Handler, cfg *config.Config) *httpServer {
 	const (
 		readHeaderTimeout = 20 * time.Second
-<<<<<<< HEAD
-		writeTimeout      = 20 * time.Second
-=======
-		readTimeout       = 20 * time.Second
 	)
 
 	var (
 		writeTimeout = cfg.Blocking.Loading.Downloads.WriteTimeout
->>>>>>> e485df1d
-	)
-
-	var (
-		readTimeout = cfg.Blocking.Loading.Downloads.ReadTimeout
+		readTimeout  = cfg.Blocking.Loading.Downloads.ReadTimeout
 	)
 
 	return &httpServer{
