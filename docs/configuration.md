# Configuration

This chapter describes all configuration options in `config.yaml`. You can download a reference file with all
configuration properties as [JSON](config.yml).

??? example "reference configuration file"

```yaml
--8<-- "docs/config.yml"
```

## Basic configuration

<<<<<<< HEAD
<<<<<<< HEAD
=======
>>>>>>> 2f0ff5e (Fixed configuration)
| Parameter    | Type                            | Mandatory             | Default value | Description                                                                                                                                                                                                                                       |
|--------------|---------------------------------|-----------------------|---------------|---------------------------------------------------------------------------------------------------------------------------------------------------------------------------------------------------------------------------------------------------|
| port         | [IP]:port[,[IP]:port]*          | no                    | 53            | Port(s) and optional bind ip address(es) to serve DNS endpoint (TCP and UDP). If you wish to specify a specific IP, you can do so such as `192.168.0.1:53`. Example: `53`, `:53`, `127.0.0.1:53,[::1]:53`                                         |
| tlsPort      | [IP]:port[,[IP]:port]*          | no                    |               | Port(s) and optional bind ip address(es) to serve DoT DNS endpoint (DNS-over-TLS). If you wish to specify a specific IP, you can do so such as `192.168.0.1:853`. Example: `83`, `:853`, `127.0.0.1:853,[::1]:853`                                |
| httpPort     | [IP]:port[,[IP]:port]*          | no                    |               | Port(s) and optional bind ip address(es) to serve HTTP used for prometheus metrics, pprof, REST API, DoH... If you wish to specify a specific IP, you can do so such as `192.168.0.1:4000`. Example: `4000`, `:4000`, `127.0.0.1:4000,[::1]:4000` |
| httpsPort    | [IP]:port[,[IP]:port]*          | no                    |               | Port(s) and optional bind ip address(es) to serve HTTPS used for prometheus metrics, pprof, REST API, DoH... If you wish to specify a specific IP, you can do so such as `192.168.0.1:443`. Example: `443`, `:443`, `127.0.0.1:443,[::1]:443`     |
| certFile     | path                            | yes, if httpsPort > 0 |               | Path to cert and key file for SSL encryption (DoH and DoT)                                                                                                                                                                                        |
<<<<<<< HEAD
<<<<<<< HEAD
| keyFile      | path                            | yes, if httpsPort > 0 |               | Path to cert and key file for SSL encryption (DoH and DoT)                                                                                                                                                                                        |
=======
| keyFile      | path                            | yes, if httpsPort > 0 |               | Path to cert and key file for SSL encryption (DoH and DoT)
| hostsFile    | path                            | no                    |               | Path to hosts file to be resolved, if desired.                                                   |
>>>>>>> 2f0ff5e (Fixed configuration)
=======
| keyFile      | path                            | yes, if httpsPort > 0 |               | Path to cert and key file for SSL encryption (DoH and DoT)
| hostsFile    | path                            | no                    |               | Path to hosts file to be resolved, if desired.                                                   |
>>>>>>> 0385fb20
| bootstrapDns | IP:port                         | no                    |               | Use this DNS server to resolve blacklist urls and upstream DNS servers. Useful if no DNS resolver is configured and blocky needs to resolve a host name. NOTE: Works only on Linux/*Nix OS due to golang limitations under windows.               |
| disableIPv6  | bool                            | no                    | false         | Drop all AAAA query if set to true                                                                                                                                                                                                                |
| logLevel     | enum (debug, info, warn, error) | no                    | info          | Log level                                                                                                                                                                                                                                         |
| logFormat    | enum (text, json)               | no                    | text          | Log format (text or json).                                                                                                                                                                                                                        |
| logTimestamp | bool                            | no                    | true          | Log time stamps (true or false).                                                                                                                                                                                                                  |
| logPrivacy   | bool                            | no                    | false         | Obfuscate log output (replace all alphanumeric characters with *) for user sensitive data like request domains or responses to increase privacy.                                                                                                  |
<<<<<<< HEAD
=======
| Parameter       | Type              | Mandatory             | Default value      | Description                                       |
| --------------- | ----------------- | --------------------- | -----------------  | ------------------------------------------------- |
| port            | [IP]:port         | no                    | 53                 | Port and optional bind ip address to serve DNS endpoint (TCP and UDP). If you wish to specify a specific IP, you can do so such as 192.168.0.1:53. Example: 53, :53, 127.0.0.1:53  |
| tlsPort         | [IP]:port         | no                    |                    | Port and optional bind ip address to serve DoT DNS endpoint (DNS-over-TLS). If you wish to specify a specific IP, you can do so such as 192.168.0.1:853. Example: 83, :853, 127.0.0.1:853  |
| httpPort        | int (1 - 65535)   | no                    |                    | HTTP listener port and optional bind ip address . If > 0, will be used for prometheus metrics, pprof, REST API, DoH ...If you wish to specify a specific IP, you can do so such as 192.168.0.1:4000. Example: 4000, :4000, 127.0.0.1:4000 |
| httpsPort       | int (1 - 65535)   | no                    |                    | HTTPS listener port and optional bind ip address . If > 0, will be used for prometheus metrics, pprof, REST API, DoH... If you wish to specify a specific IP, you can do so such as 192.168.0.1:443 |
| certFile        | path              | yes, if httpsPort > 0 |                    | path to cert and key file for SSL encryption (DoH and DoT) |
| keyFile         | path              | yes, if httpsPort > 0 |                    | path to cert and key file for SSL encryption (DoH 
| hostsFile       | path              | no                    |                    | path to hosts file to be included in resolving, if desired |
| bootstrapDns    | IP:port           | no                    |                    | use this DNS server to resolve blacklist urls and upstream DNS servers. Useful if no DNS resolver is configured and blocky needs to resolve a host name. NOTE: Works only on Linux/*Nix OS due to golang limitations under windows.|
| disableIPv6     | bool              | no                    | false              | Drop all AAAA query if set to true
| logLevel        | enum (debug, info, warn, error)           | no                 | info               | Log level  |
| logFormat       | enum (text, json) | no                    | text               | Log format (text or json). |
| logTimestamp    | bool              |no                     | true               | Log time stamps (true or false). |
| logPrivacy      | bool              |no                     | false              | Obfuscate log output (replace all alphanumeric characters with *) for user sensitive data like request domains or responses to increase privacy. |
>>>>>>> 6bb2173 (Added entry to configuration docs)
=======
>>>>>>> 2f0ff5e (Fixed configuration)

!!! example

```yaml
port: 53
httpPort: 4000
httpsPort: 443
logLevel: info
```

## Upstream configuration

To resolve a DNS query, blocky needs external public or private DNS resolvers. Blocky supports DNS resolvers with
following network protocols (net part of the resolver URL):

- tcp+udp (UDP and TCP, dependent on query type)
- https (aka DoH)
- tcp-tls (aka DoT)

!!! hint

You can (and should!) configure multiple DNS resolvers. Blocky picks 2 random resolvers from the list for each query and
returns the answer from the fastest one. This improves your network speed and increases your privacy - your DNS traffic
will be distributed over multiple providers.

Each resolver must be defined as a string in following format: `[net:]host:[port][/path]`.

| Parameter | Type                             | Mandatory | Default value                                     |
|-----------|----------------------------------|-----------|---------------------------------------------------|
| net       | enum (tcp+udp, tcp-tls or https) | no        | tcp+udp                                           |
| host      | IP or hostname                   | yes       |                                                   |
| port      | int (1 - 65535)                  | no        | 53 for udp/tcp, 853 for tcp-tls and 443 for https |

Blocky needs at least the configuration of the **default** group. This group will be used as a fallback, if no client
specific resolver configuration is available.

You can use the client name (see [Client name lookup](#client-name-lookup)), client's IP address or a client subnet as
CIDR notation.

!!! tip

    You can use `*` as wildcard for the sequence of any character or `[0-9]` as number range

!!! example

    ```yaml
    upstream:
      default:
        - 46.182.19.48
        - 80.241.218.68
        - tcp-tls:fdns1.dismail.de:853
        - https://dns.digitale-gesellschaft.ch/dns-query
      laptop*:
        - 123.123.123.123
      10.43.8.67/28:
        - 1.1.1.1
        - 9.9.9.9
    ```
    
    Use `123.123.123.123` as single upstream DNS resolver for client laptop-home, 
    `1.1.1.1` and `9.9.9.9` for all clients in the sub-net `10.43.8.67/28` and 4 resolvers (default) for all others clients.

!!! note

    ** Blocky needs at least one upstream DNS server **

See [List of public DNS servers](additional_information.md#list-of-public-dns-servers) if you need some ideas, which
public free DNS server you could use.

### Upstream lookup timeout

Blocky will wait 2 seconds (default value) for the response from the external upstream DNS server. You can change this
value by setting the `upstreamTimeout` configuration parameter (in **duration format**).

!!! example

    ```yaml
    upstream:
      default:
        - 46.182.19.48
        - 80.241.218.68
upstreamTimeout: 5s
```

## Custom DNS

You can define your own domain name to IP mappings. For example, you can use a user-friendly name for a network printer
or define a domain name for your local device on order to use the HTTPS certificate. Multiple IP addresses for one
domain must be separated by a comma.

| Parameter | Type                                    | Mandatory | Default value |
|-----------|-----------------------------------------|-----------|---------------|
| customTTL | duration (no unit is minutes)           | no        | 1h            |
| mapping   | string: string (hostname: address list) | no        |               |

!!! example

```yaml
customDNS:
customTTL: 1h
mapping:
printer.lan: 192.168.178.3
otherdevice.lan: 192.168.178.15,2001:0db8:85a3:08d3:1319:8a2e:0370:7344
```

This configuration will also resolve any subdomain of the defined domain. For example a query "printer.lan" or "
my.printer.lan" will return 192.168.178.3 as IP address.

## Conditional DNS resolution

You can define, which DNS resolver(s) should be used for queries for the particular domain (with all subdomains). This
is for example useful, if you want to reach devices in your local network by the name. Since only your router know which
hostname belongs to which IP address, all DNS queries for the local network should be redirected to the router.

With the optional parameter `rewrite` you can replace domain part of the query with the defined part **before** the
resolver lookup is performed.

!!! example

```yaml
conditional:
      rewrite:
        example.com: fritz.box
        replace-me.com: with-this.com
      mapping:
        fritz.box: 192.168.178.1
        lan.net: 192.170.1.2,192.170.1.3
        # for reverse DNS lookups of local devices
        178.168.192.in-addr.arpa: 192.168.178.1
    ```

    In this example, a DNS query "client.fritz.box" will be redirected to the router's DNS server at 192.168.178.1 and client.lan.net to 192.170.1.2 and 192.170.1.3. 
    The query client.example.com will be rewritten to "client.fritz.box" and also redirected to the resolver at 192.168.178.1

In this example, a DNS query "client.fritz.box" will be redirected to the router's DNS server at 192.168.178.1 and
client.lan.net to 192.170.1.2 and 192.170.1.3.

## Client name lookup

Blocky can try to resolve a user-friendly client name from the IP address or server URL (DoT and DoH). This is useful
for defining of blocking groups, since IP address can change dynamically.

### Resolving client name from URL/Host

If DoT or DoH is enabled, you can use a subdomain prefixed with `id-` to provide a client name (wildcard ssl certificate
recommended).

Example: domain `example.com`

DoT Host: `id-bob.example.com` -> request's client name is `bob`
DoH URL: `https://id-bob.example.com/dns-query` -> request's client name is `bob`

For DoH you can also pass the client name as url parameter:

DoH URL: `htpps://blocky.example.com/dns-query/alice` -> request's client name is `alice`

### Resolving client name from IP address

Blocky uses rDNS to retrieve client's name. To use this feature, you can configure a DNS server for client lookup (
typically your router). You can also define client names manually per IP address.

#### Single name order

Some routers return multiple names for the client (host name and user defined name). With
parameter `clientLookup.singleNameOrder` you can specify, which of retrieved names should be used.

#### Custom client name mapping

You can also map a particular client name to one (or more) IP (ipv4/ipv6) addresses. Parameter `clientLookup.clients`
contains a map of client name and multiple IP addresses.

!!! example

    ```yaml
    clientLookup:
        upstream: 192.168.178.1
        singleNameOrder:
          - 2
          - 1
        clients:
          laptop:
            - 192.168.178.29
    ```

    Use `192.168.178.1` for rDNS lookup. Take second name if present, if not take first name. IP address `192.168.178.29` is mapped to `laptop` as client name.

## Blocking and whitelisting

Blocky can download and use external lists with domains or IP addresses to block DNS query (e.g. advertisement, malware,
trackers, adult sites). You can group several list sources together and define the blocking behavior per client.
External blacklists must be either in the well-known [Hosts format](https://en.wikipedia.org/wiki/Hosts_(file)) or just
a plain domain list (one domain per line). Blocky also supports regex as more powerful tool to define patterns to block.

Blocky uses [DNS sinkhole](https://en.wikipedia.org/wiki/DNS_sinkhole) approach to block a DNS query. Domain name from
the request, IP address from the response, and the CNAME record will be checked against configured blacklists.

To avoid over-blocking, you can define or use already existing whitelists.

### Definition black and whitelists

Each black or whitelist can be either a path to the local file, a URL to download or inline list definition of a domains
in hosts format (YAML literal block scalar style). All Urls must be grouped to a group name.

!!! example

```yaml
blocking:
      blackLists:
        ads:
          - https://s3.amazonaws.com/lists.disconnect.me/simple_ad.txt
          - https://raw.githubusercontent.com/StevenBlack/hosts/master/hosts
          - |
            # inline definition with YAML literal block scalar style
            someadsdomain.com
            anotheradsdomain.com
            # this is a regex
            /^banners?[_.-]/
        special:
          - https://raw.githubusercontent.com/StevenBlack/hosts/master/alternates/fakenews/hosts
      whiteLists:
        ads:
          - whitelist.txt
          - |
            # inline definition with YAML literal block scalar style
            whitelistdomain.com
    ```

    In this example you can see 2 groups: **ads** with 2 lists and **special** with one list. One local whitelist was defined for the **ads** group.

!!! warning

    If the same group has black and whitelists, whitelists will be used to disable particular blacklist entries.
    If a group has **only** whitelist entries -> this means only domains from this list are allowed, all other domains will
    be blocked

#### Regex support

You can use regex to define patterns to block. A regex entry must start and end with the slash character (/). Some
Examples:

- `/baddomain/` will block `www.baddomain.com`, `baddomain.com`, but also `mybaddomain-sometext.com`
- `/^baddomain/` will block `baddomain.com`, but not `www.baddomain.com`
- `/^apple\.(de|com)$/` will only block `apple.de` and `apple.com`

### Client groups

In this configuration section, you can define, which blocking group(s) should be used for which client in your network.
Example: All clients should use the **ads** group, which blocks advertisement and kids devices should use the **adult**
group, which blocky adult sites.

Clients without a group assignment will use automatically the **default** group.

You can use the client name (see [Client name lookup](#client-name-lookup)), client's IP address or a client subnet as
CIDR notation.

!!! example

    ```yaml
    blocking:
        clientGroupsBlock:
        # default will be used, if no special definition for a client name exists
          default:
            - ads
            - special
          laptop*:
            - ads
          192.168.178.1/24:
            - special
          kid-laptop:
            - ads
            - adult
    ```

    All queries from network clients, whose device name starts with `laptop`, will be filtered against the **ads** group's lists. All devices from the subnet `192.168.178.1/24` against the **special** group and `kid-laptop` against **ads** and **adult**. All other clients: **ads** and **special**.

!!! tip

You can use `*` as wildcard for the sequence of any character or `[0-9]` as number range

### Block type

You can configure, which response should be sent to the client, if a requested query is blocked (only for A and AAAA
queries, NXDOMAIN for other types):

| blockType  | Example                                                 | Description                                                                                                                                                                            |
|------------|---------------------------------------------------------|----------------------------------------------------------------------------------------------------------------------------------------------------------------------------------------|
| zeroIP     | zeroIP                                                  | This is the default block type. Server returns 0.0.0.0 (or :: for IPv6) as result for A and AAAA queries                                                                               |
| nxDomain   | nxDomain                                                | return NXDOMAIN as return code                                                                                                                                                         |
| custom IPs | 192.100.100.15, 2001:0db8:85a3:08d3:1319:8a2e:0370:7344 | comma separated list of destination IP addresses. Should contain ipv4 and ipv6 to cover all query types. Useful with running web server on this address to display the "blocked" page. |

!!! example

```yaml
blocking:
blockType: nxDomain
```

### Block TTL

TTL for answers to blocked domains can be set to customize the time (in **duration format**) clients ask for those
domains again. This setting only makes sense when `blockType` is set to `nxDomain` or `zeroIP`, and will affect how much
time it could take for a client to be able to see the real IP address for a domain after receiving the custom value.

!!! example

    ```yaml
    blocking:
      blockType: 192.100.100.15, 2001:0db8:85a3:08d3:1319:8a2e:0370:7344
      blockTTL: 10s
    ```

### List refresh period

To keep the list cache up-to-date, blocky will periodically download and reload all external lists. Default period is **
4 hours**. You can configure this by setting the `blocking.refreshPeriod` parameter to a value in **duration format**.
Negative value will deactivate automatically refresh.

!!! example

    ```yaml
blocking:
refreshPeriod: 60m
```

Refresh every hour.

### Download

You can configure the list download attempts according to your internet connection:

| Parameter        | Type            | Mandatory | Default value | Description                                     |
|------------------|-----------------|-----------|---------------|-------------------------------------------------|
| downloadTimeout  | duration format | no        | 60s           | Download attempt timeout                        |
| downloadAttempts | int             | no        | 3             | How many download attempts should be performed |
| downloadCooldown | duration format | no        | 1s            | Time between the download attempts              |

!!! example

```yaml
blocking:
downloadTimeout: 4m
downloadAttempts: 5
downloadCooldown: 10s
```

### Fail on start

You can ensure with parameter `failStartOnListError = true` that the application will fail if at least one list can't be
downloaded or opened. Default value is `false`.

!!! example

    ```yaml
    blocking:
     failStartOnListError: false
    ```

## Caching

Each DNS response has a TTL (Time-to-live) value. This value defines, how long is the record valid in seconds. The
values are maintained by domain owners, server administrators etc. Blocky caches the answers from all resolved queries
in own cache in order to avoid repeated requests. This reduces the DNS traffic and increases the network speed, since
blocky can serve the result immediately from the cache.

With following parameters you can tune the caching behavior:

!!! warning

Wrong values can significantly increase external DNS traffic or memory consumption.

| Parameter                     | Type            | Mandatory | Default value | Description                                                                                                                                                                                                                                                                                                                                                                                                    |
|-------------------------------|-----------------|-----------|---------------|----------------------------------------------------------------------------------------------------------------------------------------------------------------------------------------------------------------------------------------------------------------------------------------------------------------------------------------------------------------------------------------------------------------|
| caching.minTime               | duration format | no        | 0 (use TTL)   | How long a response must be cached (min value). If <=0, use response's TTL, if >0 use this value, if TTL is smaller                                                                                                                                                                                                                                                                                            |
| caching.maxTime               | duration format | no        | 0 (use TTL)   | How long a response must be cached (max value). If <0, do not cache responses. If 0, use TTL. If > 0, use this value, if TTL is greater                                                                                                                                                                                                                                                                        |
| caching.maxItemsCount         | int             | no        | 0 (unlimited) | Max number of cache entries (responses) to be kept in cache (soft limit). Default (0): unlimited. Useful on systems with limited amount of RAM.                                                                                                                                                                                                                                                                |
| caching.prefetching           | bool            | no        | false         | if true, blocky will preload DNS results for often used queries (default: names queried more than 5 times in a 2 hour time window). Results in cache will be loaded again on their expire (TTL). This improves the response time for often used queries, but significantly increases external traffic. It is recommended to increase "minTime" to reduce the number of prefetch queries to external resolvers. |
| caching.prefetchExpires       | duration format | no        | 2h            | Prefetch track time window                                                                                                                                                                                                                                                                                                                                                                                     |
| caching.prefetchThreshold     | int             | no        | 5             | Name queries threshold for prefetch                                                                                                                                                                                                                                                                                                                                                                            |
| caching.prefetchMaxItemsCount | int             | no        | 0 (unlimited) | Max number of domains to be kept in cache for prefetching (soft limit). Default (0): unlimited. Useful on systems with limited amount of RAM.                                                                                                                                                                                                                                                                  |
| caching.cacheTimeNegative     | duration format | no        | 30m           | Time how long negative results are cached. A value of -1 will disable caching for negative results.                                                                                                                                                                                                                                                                                                            |

!!! example

```yaml
caching:
minTime: 5m
maxTime: 30m
prefetching: true
```

## Redis

Blocky can synchronize its cache between multiple instances through redis.
Synchronization is disabled if no address is configured.

| Parameter                | Type            | Mandatory | Default value | Description                                |
|--------------------------|-----------------|-----------|---------------|--------------------------------------------|
| redis.address            | string          | no        |               | Server address and port                    |
| redis.password           | string          | no        |               | Password if necessary                      |
| redis.database           | int             | no        | 0             | Database                                   |
| redis.required           | bool            | no        | false         | Connection is required for blocky to start |
| redis.connectionAttempts | int             | no        | 3             | Max connection attempts                    |
| redis.connectionCooldown | duration format | no        | 1s            | Time between the connection attempts       |

!!! example

```yaml
redis:
address: redis:6379
password: passwd
database: 2
required: true
connectionAttempts: 10
connectionCooldown: 3s
```

## Prometheus

Blocky can expose various metrics for prometheus. To use the prometheus feature, the HTTP listener must be enabled (
see [Basic Configuration](#basic-configuration)).

| Parameter         | Mandatory | Default value | Description                         |
|-------------------|-----------|---------------|-------------------------------------|
| prometheus.enable | no        | false         | If true, enables prometheus metrics |
| prometheus.path   | no        | /metrics      | URL path to the metrics endpoint    |

!!! example

```yaml
prometheus:
enable: true
path: /metrics
```

## Query logging

You can enable the logging of DNS queries (question, answer, client, duration etc.) to a daily CSV file (can be opened
in Excel or OpenOffice Calc) or MySQL/MariaDB database.

!!! warning

    Query file/database contains sensitive information. Please ensure to inform users, if you log their queries.

### Query log types

You can select one of following query log types:

- `mysql` - log each query in the external MySQL/MariaDB database
- `csv` - log into CSV file (one per day)
- `csv-client` - log into CSV file (one per day and per client)
- `console` - log into console output
- `none` - do not log any queries

Configuration parameters:

| Parameter                 | Type                                                     | Mandatory | Default value | Description                                                              |
|---------------------------|----------------------------------------------------------|-----------|---------------|--------------------------------------------------------------------------|
| queryLog.type             | enum (mysql, csv, csv-client, console, none (see above)) | no        |               | Type of logging target. Console if empty                                 |
| queryLog.target           | string                                                   | no        |               | directory for writing the logs (for csv) or database url (for mysql)     |
| queryLog.logRetentionDays | int                                                      | no        | 0             | if > 0, deletes log files/database entries which are older than ... days |
| queryLog.creationAttempts | int                                                      | no        | 3             | Max attempts to create specific query log writer                         |
| queryLog.CreationCooldown | duration format                                          | no        | 2             | Time between the creation attempts                                       |

!!! hint

Please ensure, that the log directory is writable or database exists. If you use docker, please ensure, that the directory is properly
mounted (e.g. volume)

example for CSV format
!!! example

```yaml
    queryLog:
        type: csv
        target: /logs
        logRetentionDays: 7
    ```

example for Database
!!! example

    ```yaml
    queryLog:
        type: mysql
        target: db_user:db_password@tcp(db_host_or_ip:3306)/db_user?charset=utf8mb4&parseTime=True&loc=Local
        logRetentionDays: 7
    ```

## SSL certificate configuration (DoH / TLS listener)

See [Wiki - Configuration of HTTPS](https://github.com/0xERR0R/blocky/wiki/Configuration-of-HTTPS-for-DoH-and-Rest-API)
for detailed information, how to create and configure SSL certificates.

DoH url: `https://host:port/dns-query`

--8<-- "docs/includes/abbreviations.md"<|MERGE_RESOLUTION|>--- conflicted
+++ resolved
@@ -11,10 +11,6 @@
 
 ## Basic configuration
 
-<<<<<<< HEAD
-<<<<<<< HEAD
-=======
->>>>>>> 2f0ff5e (Fixed configuration)
 | Parameter    | Type                            | Mandatory             | Default value | Description                                                                                                                                                                                                                                       |
 |--------------|---------------------------------|-----------------------|---------------|---------------------------------------------------------------------------------------------------------------------------------------------------------------------------------------------------------------------------------------------------|
 | port         | [IP]:port[,[IP]:port]*          | no                    | 53            | Port(s) and optional bind ip address(es) to serve DNS endpoint (TCP and UDP). If you wish to specify a specific IP, you can do so such as `192.168.0.1:53`. Example: `53`, `:53`, `127.0.0.1:53,[::1]:53`                                         |
@@ -22,43 +18,13 @@
 | httpPort     | [IP]:port[,[IP]:port]*          | no                    |               | Port(s) and optional bind ip address(es) to serve HTTP used for prometheus metrics, pprof, REST API, DoH... If you wish to specify a specific IP, you can do so such as `192.168.0.1:4000`. Example: `4000`, `:4000`, `127.0.0.1:4000,[::1]:4000` |
 | httpsPort    | [IP]:port[,[IP]:port]*          | no                    |               | Port(s) and optional bind ip address(es) to serve HTTPS used for prometheus metrics, pprof, REST API, DoH... If you wish to specify a specific IP, you can do so such as `192.168.0.1:443`. Example: `443`, `:443`, `127.0.0.1:443,[::1]:443`     |
 | certFile     | path                            | yes, if httpsPort > 0 |               | Path to cert and key file for SSL encryption (DoH and DoT)                                                                                                                                                                                        |
-<<<<<<< HEAD
-<<<<<<< HEAD
 | keyFile      | path                            | yes, if httpsPort > 0 |               | Path to cert and key file for SSL encryption (DoH and DoT)                                                                                                                                                                                        |
-=======
-| keyFile      | path                            | yes, if httpsPort > 0 |               | Path to cert and key file for SSL encryption (DoH and DoT)
-| hostsFile    | path                            | no                    |               | Path to hosts file to be resolved, if desired.                                                   |
->>>>>>> 2f0ff5e (Fixed configuration)
-=======
-| keyFile      | path                            | yes, if httpsPort > 0 |               | Path to cert and key file for SSL encryption (DoH and DoT)
-| hostsFile    | path                            | no                    |               | Path to hosts file to be resolved, if desired.                                                   |
->>>>>>> 0385fb20
 | bootstrapDns | IP:port                         | no                    |               | Use this DNS server to resolve blacklist urls and upstream DNS servers. Useful if no DNS resolver is configured and blocky needs to resolve a host name. NOTE: Works only on Linux/*Nix OS due to golang limitations under windows.               |
 | disableIPv6  | bool                            | no                    | false         | Drop all AAAA query if set to true                                                                                                                                                                                                                |
 | logLevel     | enum (debug, info, warn, error) | no                    | info          | Log level                                                                                                                                                                                                                                         |
 | logFormat    | enum (text, json)               | no                    | text          | Log format (text or json).                                                                                                                                                                                                                        |
 | logTimestamp | bool                            | no                    | true          | Log time stamps (true or false).                                                                                                                                                                                                                  |
 | logPrivacy   | bool                            | no                    | false         | Obfuscate log output (replace all alphanumeric characters with *) for user sensitive data like request domains or responses to increase privacy.                                                                                                  |
-<<<<<<< HEAD
-=======
-| Parameter       | Type              | Mandatory             | Default value      | Description                                       |
-| --------------- | ----------------- | --------------------- | -----------------  | ------------------------------------------------- |
-| port            | [IP]:port         | no                    | 53                 | Port and optional bind ip address to serve DNS endpoint (TCP and UDP). If you wish to specify a specific IP, you can do so such as 192.168.0.1:53. Example: 53, :53, 127.0.0.1:53  |
-| tlsPort         | [IP]:port         | no                    |                    | Port and optional bind ip address to serve DoT DNS endpoint (DNS-over-TLS). If you wish to specify a specific IP, you can do so such as 192.168.0.1:853. Example: 83, :853, 127.0.0.1:853  |
-| httpPort        | int (1 - 65535)   | no                    |                    | HTTP listener port and optional bind ip address . If > 0, will be used for prometheus metrics, pprof, REST API, DoH ...If you wish to specify a specific IP, you can do so such as 192.168.0.1:4000. Example: 4000, :4000, 127.0.0.1:4000 |
-| httpsPort       | int (1 - 65535)   | no                    |                    | HTTPS listener port and optional bind ip address . If > 0, will be used for prometheus metrics, pprof, REST API, DoH... If you wish to specify a specific IP, you can do so such as 192.168.0.1:443 |
-| certFile        | path              | yes, if httpsPort > 0 |                    | path to cert and key file for SSL encryption (DoH and DoT) |
-| keyFile         | path              | yes, if httpsPort > 0 |                    | path to cert and key file for SSL encryption (DoH 
-| hostsFile       | path              | no                    |                    | path to hosts file to be included in resolving, if desired |
-| bootstrapDns    | IP:port           | no                    |                    | use this DNS server to resolve blacklist urls and upstream DNS servers. Useful if no DNS resolver is configured and blocky needs to resolve a host name. NOTE: Works only on Linux/*Nix OS due to golang limitations under windows.|
-| disableIPv6     | bool              | no                    | false              | Drop all AAAA query if set to true
-| logLevel        | enum (debug, info, warn, error)           | no                 | info               | Log level  |
-| logFormat       | enum (text, json) | no                    | text               | Log format (text or json). |
-| logTimestamp    | bool              |no                     | true               | Log time stamps (true or false). |
-| logPrivacy      | bool              |no                     | false              | Obfuscate log output (replace all alphanumeric characters with *) for user sensitive data like request domains or responses to increase privacy. |
->>>>>>> 6bb2173 (Added entry to configuration docs)
-=======
->>>>>>> 2f0ff5e (Fixed configuration)
 
 !!! example
 
