--- conflicted
+++ resolved
@@ -11,7 +11,6 @@
 
 ## Basic configuration
 
-<<<<<<< HEAD
 | Parameter       | Type              | Mandatory             | Default value      | Description                                       |
 | --------------- | ----------------- | --------------------- | -----------------  | ------------------------------------------------- |
 | port            | [IP]:port         | no                    | 53                 | Port and optional bind ip address to serve DNS endpoint (TCP and UDP). If you wish to specify a specific IP, you can do so such as 192.168.0.1:53. Example: 53, :53, 127.0.0.1:53  |
@@ -27,7 +26,6 @@
 | logFormat       | enum (text, json) | no                    | text               | Log format (text or json). |
 | logTimestamp    | bool              |no                     | true               | Log time stamps (true or false). |
 | logPrivacy      | bool              |no                     | false              | Obfuscate log output (replace all alphanumeric characters with *) for user sensitive data like request domains or responses to increase privacy. |
-=======
 | Parameter    | Type                            | Mandatory             | Default value | Description                                                                                                                                                                                                                                       |
 |--------------|---------------------------------|-----------------------|---------------|---------------------------------------------------------------------------------------------------------------------------------------------------------------------------------------------------------------------------------------------------|
 | port         | [IP]:port[,[IP]:port]*          | no                    | 53            | Port(s) and optional bind ip address(es) to serve DNS endpoint (TCP and UDP). If you wish to specify a specific IP, you can do so such as `192.168.0.1:53`. Example: `53`, `:53`, `127.0.0.1:53,[::1]:53`                                         |
@@ -42,7 +40,6 @@
 | logFormat    | enum (text, json)               | no                    | text          | Log format (text or json).                                                                                                                                                                                                                        |
 | logTimestamp | bool                            | no                    | true          | Log time stamps (true or false).                                                                                                                                                                                                                  |
 | logPrivacy   | bool                            | no                    | false         | Obfuscate log output (replace all alphanumeric characters with *) for user sensitive data like request domains or responses to increase privacy.                                                                                                  |
->>>>>>> 9259c5cd
 
 !!! example
 
